(*****************************************************************************)
(*  Mezzo, a programming language based on permissions                       *)
(*  Copyright (C) 2011, 2012 Jonathan Protzenko and François Pottier         *)
(*                                                                           *)
(*  This program is free software: you can redistribute it and/or modify     *)
(*  it under the terms of the GNU General Public License as published by     *)
(*  the Free Software Foundation, either version 3 of the License, or        *)
(*  (at your option) any later version.                                      *)
(*                                                                           *)
(*  This program is distributed in the hope that it will be useful,          *)
(*  but WITHOUT ANY WARRANTY; without even the implied warranty of           *)
(*  MERCHANTABILITY or FITNESS FOR A PARTICULAR PURPOSE.  See the            *)
(*  GNU General Public License for more details.                             *)
(*                                                                           *)
(*  You should have received a copy of the GNU General Public License        *)
(*  along with this program.  If not, see <http://www.gnu.org/licenses/>.    *)
(*                                                                           *)
(*****************************************************************************)

module K = KindCheck

open Kind
open TypeCore
open Types
open TestUtils
open TypeErrors

let drop_derivation =
  Derivations.drop_derivation
;;

let check env point t =
  match Permissions.sub env point t with
  | Some _, _ ->
      ()
  | None, d ->
      raise_error env (ExpectedType (t, point, d))
;;

let point_by_name env ?mname name =
  point_by_name env ?mname (Variable.register name)
;;

exception KnownFailure

let silent_warn_error =
  "@1..5"
;;

let pedantic_warn_error =
  "+1..4@5"
;;

let simple_test ?(warn_error=silent_warn_error) ?known_failure outcome = fun do_it ->
  let known_failure = Option.unit_bool known_failure in
  let raise_if (e: exn): unit =
    if not known_failure then
      raise e
    else
      raise KnownFailure
  in
  let success_if (): unit =
    if known_failure then
      raise (Failure "Test started working, remove ~known_failure!")
  in
  try
    TypeErrors.parse_warn_error warn_error;
    ignore (do_it ());
    match outcome with
    | KFail ->
        raise_if (Failure "Test passed, it was supposed to fail")
    | Fail _ ->
        raise_if (Failure "Test passed, it was supposed to fail")
    | Pass ->
        success_if ()
  with
  | TypeCheckerError e ->
      let e = internal_extracterror e in
      begin match outcome with
      | Pass ->
          raise_if (Failure "Test failed, it was supposed to pass")
      | Fail f ->
          if f e then
            success_if ()
          else
            raise_if (Failure "Test failed but not for the right reason")
      | KFail ->
          raise_if (Failure "Test failed but not for the right reason")
      end

  | K.KindError _ ->
      begin match outcome with
      | Pass ->
          raise_if (Failure "Test failed, it was supposed to pass")
      | KFail ->
          success_if ()
      | Fail _ ->
          raise_if (Failure "Test failed but not for the right reason")
      end

  | Log.MzInternalFailure msg ->
      raise_if (Failure msg)
;;

let pass =
  simple_test Pass
;;

let pass_known_failure =
  simple_test ~known_failure:() Pass
;;

let fail =
  simple_test (Fail (function _ -> true))
;;

let kfail =
  simple_test KFail
;;

let fail_known_failure =
  simple_test ~known_failure:() (Fail (function _ -> true))
;;

let kfail_known_failure =
  simple_test ~known_failure:() KFail
;;

let dummy_loc =
  Lexing.dummy_pos, Lexing.dummy_pos
;;

let dummy_name =
  User (Module.register "<none>", Variable.register "foo")
;;

let dummy_binding k =
  (dummy_name, k, dummy_loc)
;;

let tests: (string * ((unit -> env) -> unit)) list = [
  ("absdefs.mz",
    pass);

  (* Some very simple tests. *)

  ("unbound00.mz", kfail);
  ("unbound01.mz", kfail);
  ("unbound02.mz", kfail);
  ("unbound03.mz", kfail);
  ("unbound04.mz", kfail);
  ("unbound05.mz", kfail);
  ("unbound06.mz", kfail);
  ("unbound07.mz", kfail);
  ("unbound08.mz", kfail);
  ("unbound09.mz", pass);
  ("unbound10.mz", kfail);
  ("unbound11.mz", kfail);
  ("unbound12.mz", kfail);
  ("unbound13.mz", kfail);
  ("unbound14.mz", kfail);
  ("unbound15.mz", kfail);
  ("unbound16.mz", kfail);
  ("unbound17.mz", kfail);
  ("unbound18.mz", kfail);
  ("unbound19.mz", kfail);
  ("unbound20.mz", kfail);
  ("unbound21.mz", pass);
  ("unbound22.mz", kfail);
  ("unbound23.mz", kfail);
  ("unbound24.mz", kfail);
  ("unbound25.mz", kfail);
  ("unbound26.mz", kfail);
  ("unbound27.mz", kfail);
  ("unbound28.mz", kfail);
  ("unbound29.mz", kfail);
  ("unbound30.mz", pass_known_failure);
  ("unbound31.mz", pass_known_failure);
  ("unbound32.mz", kfail);
  ("unbound33.mz", kfail);
  ("unbound34.mz", kfail);
  ("unbound35.mz", kfail);
  ("unbound36.mz", kfail);
  ("unbound37.mz", kfail);
  ("unbound38.mz", kfail);
  ("unbound39.mz", kfail);
  ("unbound40.mz", kfail);
  ("unbound41.mz", kfail);

  ("basic.mz",
    pass);

  ("constructors.mz",
    pass);

  ("dcscope2.mz", kfail);

  ("modules/dcscope.mz", kfail);

  ("constructors_bad_1.mz",
    simple_test (Fail (function MissingField _ -> true | _ -> false)));

  ("constructors_bad_2.mz",
    simple_test (Fail (function ExtraField _ -> true | _ -> false)));

  ("field_access.mz",
    pass);

  ("field_access_bad.mz",
    simple_test (Fail (function NoSuchField _ -> true | _ -> false)));

  ("field_assignment.mz",
    pass);

  ("field_assignment_bad.mz",
    simple_test (Fail (function NoSuchField _ -> true | _ -> false)));

  ("arithmetic.mz", fun do_it ->
    let env = do_it () in
    let int = find_type_by_name env ~mname:"int" "int" in
    let foo = point_by_name env "foo" in
    let bar = point_by_name env "bar" in
    check env foo int;
    check env bar int);

  ("atomic.mz",
    pass);
  ("double-release.mz",
    fail);
  ("unwarranted-release.mz",
    fail);

  ("value-restriction-violation.mz",
    fail);
  ("comparison-bug.mz",
    fail);
  ("commutations.mz",
    pass);
  ("forall-wref.mz",
    fail);
  ("consumes-duplicable.mz",
    pass);
  ("consumes-forgotten.mz",
    fail);
  ("permission-shift.mz",
    fail);
  ("permission-shift-duplicable.mz",
    pass);
  ("identity.mz",
    pass);
  ("frame.mz",
    pass);
  ("frame-duplicable.mz",
    pass);
  ("singleton-swap.mz",
    pass);
  ("ref-covariant.mz",
    pass);
  ("deref.mz",
    pass);
  ("deref2.mz",
    pass);
  ("deref3.mz",
    pass);
  ("assign.mz",
    pass);

  ("wrong_type_annotation.mz",
    simple_test (Fail (function ExpectedType _ -> true | _ -> false)));

  ("constraints_in_patterns.mz",
    simple_test (Fail (function ExpectedType _ -> true | _ -> false)));

  ("constraints_in_patterns2.mz",
    pass);

  ("constraints_in_patterns3.mz",
    pass);

  ("constraints_in_patterns4.mz",
    pass);

  ("function.mz", fun do_it ->
    let env = do_it () in
    let int = find_type_by_name env ~mname:"int" "int" in
    let foobar = point_by_name env "foobar" in
    check env foobar (tuple [int; int]));

  ("stupid_match.mz",
    simple_test (Fail (function MatchBadDatacon _ -> true | _ -> false)));

  ("value_restriction.mz",
    simple_test (Fail (function NoSuchField _ -> true | _ -> false)));
  ("value_restriction2.mz",
    pass);
  ("value_restriction3.mz",
    pass);
  ("value_restriction4.mz",
    fail);
  ("value_restriction5.mz",
    fail);

  ("variance.mz", fun do_it ->
    let env = do_it () in
    let check_variance n vs =
      let t = find_type_by_name env n in
      if not (get_variance env !!t = vs) then
        failwith "Variances don't match"
    in
    let co = Covariant and contra = Contravariant and bi = Bivariant and inv = Invariant in
    check_variance "list" [co];
    check_variance "ref" [co]; (* yes *)
    check_variance "bi" [bi];
    check_variance "inv" [inv];
    check_variance "test" [co; co; bi];
    check_variance "contra" [contra];
    check_variance "adopts_contra" [contra];
  );

  ("stupid-swap.mz",
    pass
  );

  ("multiple_fields_and_permissions.mz",
    pass
  );

  ("anonargs.mz", pass);

  ("pattern1.mz", pass);

  ("pattern2.mz", pass);

  ("pattern3.mz", pass);

  ("pattern4.mz", pass);

  ("loose_variable.mz", pass);

  ("double-open.mz", pass);

  ("double-open2.mz", pass);

  ("multiple_data_type_groups.mz", pass);

  ("hole.mz", pass);

  ("curry1.mz", pass);

  ("impredicative.mz", pass);

  ("impredicative2.mz", pass);

  ("impredicative3.mz", simple_test (Fail (function
    | ExpectedType _ -> true
    | _ -> false
  )));

  ("impredicative4.mz", simple_test (Fail (function
    | ExpectedType _ -> true
    | _ -> false
  )));

  ("impredicative5.mz", pass);

  ("twostructural.mz", pass);

  (* The merge operation and all its variations. *)

  ("merge1.mz", fun do_it ->
    let env = do_it () in
    let v1 = point_by_name env "v1" in
    check env v1 (concrete (dc env "t" "T") []));

  ("merge2.mz", fun do_it ->
    let env = do_it () in
    let v2 = point_by_name env "v2" in
    let t = TyQ (Exists, dummy_binding KTerm, UserIntroduced,
      TyBar (
        ty_equals v2,
        TyStar (
          TyAnchoredPermission (TyOpen v2,
           concrete
              (dc env "u" "U")
              [FieldValue (Field.register "left", TySingleton (TyBound 0));
               FieldValue (Field.register "right", TySingleton (TyBound 0))]),
          TyAnchoredPermission (
            TyBound 0,
           concrete (dc env "t" "T") []
          )
        )
      ))
    in
    check env v2 t);

  ("merge3.mz", fun do_it ->
    let env = do_it () in
    let v3 = point_by_name env "v3" in
    let t = TyQ (Exists, dummy_binding KTerm, UserIntroduced,
      TyQ (Exists, dummy_binding KTerm, UserIntroduced,
        TyBar (
          ty_equals v3,
          fold_star [
            TyAnchoredPermission (TyOpen v3,
              concrete (dc env "u" "U")
                [FieldValue (Field.register "left", TySingleton (TyBound 0));
                 FieldValue (Field.register "right", TySingleton (TyBound 1))]
            );
            TyAnchoredPermission (
              TyBound 0,
              concrete (dc env "t" "T") []
            );
            TyAnchoredPermission (
              TyBound 1,
              concrete (dc env "t" "T") []
            );
          ]
        )))
    in
    check env v3 t);

  ("merge4.mz", fun do_it ->
    let env = do_it () in
    let v4 = point_by_name env "v4" in
    let w = find_type_by_name env "w" in
    let int = find_type_by_name env ~mname:"int" "int" in
    let t = TyApp (w, [int]) in
    check env v4 t);

  ("merge5.mz", fun do_it ->
    let env = do_it () in
    let v5 = point_by_name env "v5" in
    let v = find_type_by_name env "v" in
    let int = find_type_by_name env ~mname:"int" "int" in
    let t = TyApp (v, [int; int]) in
    check env v5 t);

  ("merge6.mz", pass);

  ("merge7.mz", pass);

  ("merge8.mz", fun do_it ->
    let env = do_it () in
    let v8 = point_by_name env "v8" in
    let v = find_type_by_name env "v" in
    let t = TyQ (Forall, dummy_binding KType, UserIntroduced,
        TyApp (v, [TyBound 0; TyBound 0])
      )
    in
    check env v8 t);

  ("merge9.mz", fun do_it ->
    let env = do_it () in
    let v9 = point_by_name env "v9" in
    let ref = find_type_by_name env "ref" in
    let int = find_type_by_name env ~mname:"int" "int" in
    let t = TyApp (ref, [int]) in
    check env v9 t);

  ("merge10.mz", fun do_it ->
    let env = do_it () in
    let v10 = point_by_name env "v10" in
    let foo = find_type_by_name env "foo" in
    let t = find_type_by_name env "t" in
    let t = TyApp (foo, [t]) in
    check env v10 t);

  ("merge11.mz", fun do_it ->
    let env = do_it () in
    let v11 = point_by_name env "v11" in
    let ref = find_type_by_name env "ref" in
    let int = find_type_by_name env ~mname:"int" "int" in
    let t = TyApp (ref, [TyApp (ref, [int])]) in
    check env v11 t);

  ("merge12.mz", fun do_it ->
    let env = do_it () in
    let v12 = point_by_name env "v12" in
    let int = find_type_by_name env ~mname:"int" "int" in
    (* Urgh, have to input internal syntax to check function types... maybe we
     * should write surface syntax here and have it simplified by the desugar
     * procedure? ... *)
    let t = TyQ (Forall, dummy_binding KTerm, UserIntroduced, TyArrow (
      TyBar (
        TySingleton (TyBound 0),
        TyAnchoredPermission (TyBound 0, int)
      ), int))
    in
    check env v12 t);

  ("merge13.mz", fun do_it ->
    let env = do_it () in
    let v13 = point_by_name env "v13" in
    let x = point_by_name env "x" in
    let int = find_type_by_name env ~mname:"int" "int" in
    let t = find_type_by_name env "t" in
    let t = TyApp (t, [int]) in
    check env v13 t;
    check env x int);

  ("merge14.mz", fun do_it ->
    let env = do_it () in
    let v14 = point_by_name env "v14" in
    let int = find_type_by_name env ~mname:"int" "int" in
    let t = find_type_by_name env "t" in
    (* Look at how fancy we used to be when we had singleton-subtyping! *)
    (* let t = TyQ (Exists, dummy_binding KTerm, UserIntroduced, TyBar (
      TyApp (t, [TySingleton (TyBound 0)]),
      TyAnchoredPermission (TyBound 0, int)
    )) in *)
    let t = TyApp (t, [int]) in
    check env v14 t);

  ("merge15.mz", pass);

  ("merge16.mz", pass);

  ("merge18.mz", pass);

  ("merge19.mz", pass);

  ("merge20.mz", pass);

  ("merge_generalize_val.mz", pass);

  ("merge-funcs.mz", pass_known_failure);

  ("constraints_merge.mz",
    simple_test ~warn_error:pedantic_warn_error Pass);

  (* Resource allocation conflicts. *)

  ("conflict2.mz",
    simple_test ~warn_error:pedantic_warn_error Pass);

  (* Marking environments as inconsistent. *)

  ("inconsistent1.mz",
    pass
  );

  ("inconsistent2.mz",
    pass
  );

  (* Singleton types. *)

  ("singleton1.mz", fun do_it ->
    let env = do_it () in
    let x = point_by_name env "x" in
    let s1 = point_by_name env "s1" in
    let t = find_type_by_name env "t" in
    (* We have to perform a syntactic comparison here, otherwise [check] which
     * uses [sub] under the hood might implicitly perform the
     * singleton-subtyping-rule -- this would defeat the whole purpose of the
     * test. *)
    let perms = get_permissions env x in
    if List.exists (FactInference.is_exclusive env) perms then
      failwith "The permission on [x] should've been consumed";
    let perms = get_permissions env s1 in
    if not (List.exists ((=) (TyApp (t, [concrete (dc env "t" "A") []]))) perms) then
      failwith "The right permission was not extracted for [s1].";
  );

  ("singleton2.mz", pass);

  (* Duplicity constraints. *)

  ("duplicity1.mz", pass);
  ("duplicity2.mz", pass);
  ("dup.mz", fail);
  ("dup2.mz", pass);

  (* Polymorphic function calls *)

  ("polycall1.mz",
    simple_test (Fail (function IllKindedTypeApplication _ -> true | _ -> false)));

  ("polycall2.mz",
    simple_test (Fail (function BadTypeApplication _ -> true | _ -> false)));

  ("polycall3.mz",
    simple_test ~warn_error:pedantic_warn_error Pass);

  ("polycall4.mz",
    simple_test ~warn_error:pedantic_warn_error Pass);

  ("polycall5.mz",
    simple_test ~warn_error:pedantic_warn_error Pass);

  ("polycall6.mz",
    simple_test ~warn_error:pedantic_warn_error Pass);

  (* Tests are expected to fail. *)

  ("fail1.mz",
    simple_test ((Fail (function ExpectedType _ -> true | _ -> false))));

  ("fail2.mz",
    simple_test ((Fail (function ExpectedType _ -> true | _ -> false))));

  ("fail3.mz",
    simple_test ((Fail (function NoSuchField _ -> true | _ -> false))));

  ("fail4.mz",
    simple_test ((Fail (function ExpectedType _ -> true | _ -> false))));

  ("fail5.mz",
    simple_test ((Fail (function ExpectedType _ -> true | _ -> false))));

  ("fail6.mz",
    simple_test ((Fail (function ExpectedType _ -> true | _ -> false))));

  ("fail7.mz", kfail);

  ("fail8.mz",
    simple_test ((Fail (function BadPattern _ -> true | _ -> false))));

  ("fail9.mz",
    simple_test ((Fail (function NotDynamic _ -> true | _ -> false))));

  ("fail10.mz",
    simple_test ((Fail (function BadField _ -> true | _ -> false))));

  ("fail11.mz", kfail);

  (* Adoption. *)

  ("adopts1.mz",
    pass);

  ("adopts2.mz",
    simple_test (Fail (function NonExclusiveAdoptee _ -> true | _ -> false)));

  ("adopts3.mz", kfail);

  ("adopts4.mz",
    simple_test (Fail (function NonExclusiveAdoptee _ -> true | _ -> false)));

  ("adopts5.mz",
    pass);

  ("adopts6.mz",
    pass);

  ("adopts7.mz",
    pass);

  ("adopts8.mz",
    simple_test (Fail (function NonExclusiveAdoptee _ -> true | _ -> false)));

  ("adopts9.mz",
    pass);

  ("adopts10.mz",
    simple_test (Fail (function NotMergingClauses _ -> true | _ -> false)));

  ("adopts11.mz", pass_known_failure);
  ("adopts12.mz",
    pass);

  ("adopts13.mz", fail);
  ("adopts14.mz", fail);
  ("adopts15.mz", pass);
  ("adopts16.mz", pass);
  ("adopts17.mz", pass);
  ("adopts18.mz", pass);
  ("adopts19.mz", pass);

  (* Bigger examples. *)

  ("list-length.mz", fun do_it ->
    let env = do_it () in
    let int = find_type_by_name env ~mname:"int" "int" in
    let zero = point_by_name env "zero" in
    check env zero int);

  ("list-length-variant.mz", pass);

  ("list-concat.mz", pass);
  ("icfp.mz", pass);

  ("list-concat-dup.mz",
    pass
  );

  ("list-length.mz",
    pass
  );

  ("list-map0.mz",
    pass
  );

  ("list-map1.mz",
    pass
  );

  ("list-map2.mz",
    pass
  );

  ("list-map3.mz",
    pass
  );

  ("list-map-tail-rec.mz",
    pass
  );

  ("list-rev.mz",
    pass
  );

  ("list-find.mz",
    pass
  );

  ("list-mem2.mz",
    pass
  );

  ("list-id.mz",
    pass
  );

  ("xlist-copy.mz",
    pass
  );

  ("xlist-concat.mz",
    pass
  );

  ("xlist-concat1.mz",
    pass
  );

  ("xlist-concat2.mz",
    pass
  );

  ("tree_size.mz",
    pass
  );

  ("in_place_traversal.mz",
    pass
  );

  ("counter.mz",
    pass
  );

  ("xswap.mz",
    pass
  );

  ("bag_lifo.mz", pass);

  ("bag_fifo.mz", pass);

  ("union-find-nesting.mz", pass);
  ("union-find-dynamic.mz", pass);

  ("modules/simple.mz", pass);

  ("modules/simple2.mz", simple_test (Fail (function
    | DataTypeMismatchInSignature _ -> true | _ -> false
  )));

  ("modules/m.mz", pass);

  ("modules/exporttwo.mz", pass);

  ("modules/qualified.mz", pass);

  ("modules/equations_in_mzi.mz", pass);

  ("modules/export_nondup.mz",
    simple_test (Fail (function ExportNotDuplicable _ -> true | _ -> false)));

  ("missing-export.mz", kfail);

  ("weird-datacon-shadowing.mz", kfail_known_failure);

  ("assert.mz", pass);
  ("assert2.mz", fail);

  ("priority.mz", pass);

  ("fieldEvaluationOrder.mz", pass);

  ("fieldEvaluationOrderReject1.mz", fail);

  ("fieldEvaluationOrderReject2.mz", fail);

  ("monads.mz", pass);

  ("adopts-non-mutable-type.mz", simple_test (Fail (function NonExclusiveAdoptee _ -> true | _ -> false)));

  ("adopts-type-variable.mz", pass);

  ("ref-confusion.mz", kfail);

  ("strip_floating_perms.mz", simple_test (Fail (function ExpectedType _ -> true | _ -> false)));

  ("fact-inconsistency.mz", pass);

  ("dfs-simple.mz", pass);

  ("dfs-owns.mz", pass);

  ("dfs-example.mz", pass);

  ("owns1.mz", pass);

  ("owns2.mz", simple_test (Fail (function NotDynamic _ -> true | _ -> false)));

  ("owns3.mz", pass);

  ("tuple-syntax.mz", pass);

  ("same-type-var-bug.mz", kfail);

  ("assert-bug.mz", pass);

  ("function-comparison.mz", pass);

  ("function-comparison2.mz", fail);

  ("masking.mz", fail);

  ("masking2.mz", fail);

  ("masking3.mz", pass);

  ("bad-linearity.mz", fail);

  ("bad-generalization.mz", fail);

  ("bad-levels.mz", fail);

  ("dup-value.mzi", kfail);

  ("dup-datacon.mzi", kfail);

  ("unqualified-datacon.mz", kfail);

  ("improve-inference.mz", pass);
  ("improve-inference2.mz", pass);

  ("cps-dereliction.mz", pass);

  ("fold-permission.mz", pass);

  ("abstract.mz", pass);

  ("abstract2.mz", simple_test (Fail (function
    | DataTypeMismatchInSignature _ -> true | _ -> false
  )));

  ("ref-swap.mz", pass);

  ("multiple-match-ref.mz", fail);

  ("018.mz", pass);

  ("vicious-cycle.mz", pass);

  ("cycle1.mz", pass);  (* circular dependency between the modules, detected only at link time by ocaml *)
  ("cyclic1.mz", fail); (* circular dependency between the interfaces, detected at type-checking time by mezzo *)

  ("named-tuple-components.mz", pass);

  ("abstract-perm.mz", pass);

  ("dup_sign.mz", simple_test (Fail (function NoSuchTypeInSignature _ -> true | _ -> false)));
  ("dup_sign1.mz", pass);
  ("dup_sign2.mz", fail);
  ("dup_sign3.mz", pass);
  ("dup_sign4.mz", pass);
  ("dup_sign5.mz", fail);

  ("tableau.mz", pass);
  ("smemoize.mz", pass);
  ("use-magic.mz", pass);
  ("list2array.mz", pass);
  ("sub_constraints_nonpoint_type.mz", pass);
  ("merge-tyapp-with-two-subs.mz", pass);

  ("exist00.mz", pass);
  ("exist01.mz", pass);
  ("exist03.mz", pass);
  ("exist04.mz", pass);
  ("exist05.mz", pass);
  ("exist06.mz", pass);
  ("exist07.mz", pass);
  ("exist08.mz", pass);
  ("exist09.mz", pass);

  ("exists-tyapp.mz", pass);
  ("exists-tyapp2.mz", fail);

  ("bad-arity.mz", simple_test (Fail (function BadPattern _ -> true | _ -> false)));
  ("bad-arity2.mz", simple_test (Fail (function BadPattern _ -> true | _ -> false)));
  ("dependent-type.mz", pass);
  ("caires_seco_node.mz", pass);
  ("persistentarray_nesting.mz", pass);
  ("bad-variance-annot.mz", simple_test (Fail (function VarianceAnnotationMismatch -> true | _ -> false)));
  ("bad-variance-annot2.mz", simple_test (Fail (function DataTypeMismatchInSignature _ -> true | _ -> false)));
  ("array-covariance.mz", pass);
  ("array-contravariance.mz", fail);
  ("array-focus.mz", fail);
  ("queue_nesting.mz", fail);
  ("queue_nesting2.mz", fail);
  ("take-abstract.mz", fail);
  ("overflow.mz", fail);
  ("facts.mz", pass);
  ("facts00.mz", fail);
  ("facts01.mz", fail);
  ("facts02.mz", fail);
  ("facts03.mz", fail);
  ("facts04.mz", fail);
  ("facts05.mz", kfail);
  ("facts06.mz", pass);
  ("facts07.mz", fail);
  ("facts08.mz", fail);
  ("facts09.mz", fail);
  ("facts10.mz", fail);
  ("facts11.mz", pass_known_failure);
  ("data-term.mz", pass_known_failure);
  ("fact-term.mz", fail_known_failure);

  ("local-type.mz", pass);
  ("local-type2.mz", pass_known_failure);
  ("local-type3.mz", pass_known_failure);
  ("local-type4.mz", pass);
  ("tyapp.mz", pass);
  ("tyand00.mz", kfail);
  ("tyand01.mz", pass);
  ("tyand02.mz", pass);
  ("tyand03.mz", fail);
  ("tyand04.mz", pass);
  ("tyand05.mz", fail);
  ("tyand06.mz", fail);
  ("incorrect-fields.mz", kfail);
  ("name-intro.mz", pass);
  ("name-intro2.mz", pass);
  ("name-intro3.mz", pass_known_failure);
  ("name-intro4.mz", pass);
  ("name-intro5.mz", pass);
  ("desugaring00.mz", pass);
  ("exists-forall.mz", pass);
  ("name-capture.mz", pass);
  ("time.mz", pass);
  ("cps-old.mz", pass);
  ("delimcc.mz", pass);
  ("cps.mz", pass);
  ("miterator.mz", pass);
  ("call.mz", pass);
  ("tree-removal.mz", pass);
  ("pattern-sharing.mz", fail);
  ("gadt.mz", pass);
  ("gadt-bug.mz", fail_known_failure);
  ("abbrev-1.mz", pass);
  ("abbrev-2.mz", pass);
  ("abbrev-3.mz", pass);
  ("abbrev-4.mz", pass);
  ("existential-witness.mz", pass);
  ("residual.mz", pass_known_failure);
  ("quantifier-bug.mz", fail_known_failure);
  ("eta.mz", pass);
  ("array-1.mz", pass);
  ("array-2.mz", fail);
  ("array-3.mz", fail);
  ("export-names.mz", pass);
  ("double-datacon.mz", kfail);
  ("datacon-shadow.mz", fail);
  ("self.mz", fail);
  ("fractional.mzi", pass); (* no implementation, for now *)
  ("vide.mz", pass);
  ("openvide.mz", pass);
  ("exclusive-bug.mz", pass);
  ("dynarray.mz", pass);
  ("while-1.mz", pass);
  ("while-2.mz", fail);
  ("while-3.mz", pass);
  ("species.mz", pass);
  ("ghost00.mz", kfail);
  ("ifthen-bug.mz", pass);
  ("magic-map.mz", pass);
  ("exist-name-conflict.mz", pass);
  ("assert-point.mz", pass);
  ("named-return.mz", pass);
  ("named-return2.mz", pass);
  ("incorrect-interface.mz", fail);
  ("instantiate_exists.mz", pass);
  ("bind-op.mz", pass);
  ("letflex.mz", pass);
  ("pack1.mz", pass);
  ("pack2.mz", pass);
  ("landin.mz", pass);
  ("strange.mz", fail);
  ("localtype1.mz", pass);
  ("covariantlock.mz", pass);
  ("pack-assert.mz", pass_known_failure);
<<<<<<< HEAD
  ("oneshot-test.mz", fail);
  ("sparray.mz", pass);
=======
  ("interface-arg-name.mz", pass_known_failure);
>>>>>>> 894741f8

  (* The tests below are intentionally not run as they cause the type-checker to
   * loop. We still want to list them as, eventually, we will want to fix them. *)
  ("landin-variant.mz", fun _ -> raise KnownFailure);
  ("cyclic-list.mz", fun _ -> raise KnownFailure);
  ("diverge.mz", fun _ -> raise KnownFailure);
];;

let mz_files_in_directory (dir : string) : string list =
  let filenames = Array.to_list (Sys.readdir dir) in
  List.filter (fun filename ->
    Filename.check_suffix filename ".mz"
  ) filenames

let tests_in_directory dir =
  List.map (fun filename ->
    filename, pass
  ) (mz_files_in_directory (Configure.root_dir ^ "/" ^ dir))

let corelib_tests: (string * ((unit -> env) -> unit)) list =
  tests_in_directory "corelib"
;;

let stdlib_tests: (string * ((unit -> env) -> unit)) list =
  tests_in_directory "stdlib"
;;

let interpreter_tests =
  tests_in_directory "tests/interpreter"

type result =
| WasNotRun
| Success
| Failure

let run_one_test_raw name (f: result ref -> unit): result * string =
  let open Bash in
  (* This function is intended to be possibly run in a separate
     process. Avoid side effects (global variables, printing, etc.). *)
  Log.warn_count := 0;
  let buf = Buffer.create 1024 in
  let result = ref WasNotRun in
  let () =
    try
      f result;
      Printf.bprintf buf "%s✓ %s%s"
        colors.green colors.default name;
      if !Log.warn_count > 0 then
        Printf.bprintf buf ", %s%d%s warning%s"
          colors.red !Log.warn_count colors.default
          (if !Log.warn_count > 1 then "s" else "");
      Printf.bprintf buf "\n"
    with
    | KnownFailure ->
        Printf.bprintf buf "%s! %s%s\n" colors.orange colors.default name
    | _ as e ->
        result := Failure;
        Printf.bprintf buf "%s✗ %s%s\n%s\n%s"
          colors.red colors.default name
          (Printexc.to_string e)
          (Printexc.get_backtrace())
  in
  !result, Buffer.contents buf

let run_one_test prefix (file, test) : result * string =
  TypeErrors.parse_warn_error silent_warn_error;
  run_one_test_raw file (fun result ->
    test (fun () ->
      result := Success;
      Driver.process (Filename.concat prefix file)
    );
  )

let run_one_unit_test (name, (f, known_failure, outcome)) =
  run_one_test_raw name (fun result ->
    simple_test ?known_failure outcome (fun () ->
      result := Success;
      f ()
  ))

(* Total number of tests. *)
let count = ref 0
(* Number of tests actually run. *)
let do_it_count = ref 0
(* Number of tests considered failed (not counting known failures). *)
let failed = ref 0
(* Names of tests considered failed. *)
let names_failed = ref []

(* [acknowledge] is invoked in the master process when a test finishes. *)
let acknowledge ((file, _), ()) (result, output) =
  incr count;
  print_string output;
  flush stdout;
  begin match result with
  | WasNotRun ->
      ()
  | Success ->
      incr do_it_count
  | Failure ->
      incr do_it_count;
      incr failed;
      names_failed := file :: !names_failed
  end;
  (* An empty list means, no new tasks. *)
  []

(* [run] runs a bunch of tests in parallel. *)
let run worker tests : unit =
  Functory.Cores.set_number_of_cores 4;
  Functory.Cores.compute
    ~worker
    ~master:acknowledge
    tests

let run_files prefix tests : unit =
  let worker = run_one_test prefix in
  let tests = List.map (fun x -> x, ()) tests in
  run worker tests

let run_unit_tests () : unit =
  let worker = run_one_unit_test in
  let tests = UnitTests.unit_tests in
  let tests = List.map (fun x -> x, ()) tests in
  run worker tests

let () =
  let open Bash in
  Driver.add_include_dir (Filename.concat Configure.root_dir "corelib");
  Driver.add_include_dir (Filename.concat Configure.root_dir "stdlib");
  let center s =
    let l = String.length s in
    let padding = String.make ((Bash.twidth - l) / 2) ' ' in
    Printf.printf "\n%s%s\n\n%!" padding s;
  in

  (* Check the core modules. *)
  center "~[ Core Modules ]~";
  run_files "corelib/" corelib_tests;

  (* Check the standard library modules. *)
  center "~[ Standard Library Modules ]~";
  run_files "stdlib/" stdlib_tests;

  (* Check the interpreter tests. *)
  center "~[ Interpreter Tests ]~";
  run_files "tests/interpreter/" interpreter_tests;

  (* Unit tests. *)
  center "~[ Hand-written Unit Tests ]~";
  run_unit_tests ();

  (* Thrash the include path, and then do the unit tests. *)
  Options.no_auto_include := true;
  Driver.add_include_dir "tests";
  Driver.add_include_dir "tests/modules";
  center "~[ Unit Tests ]~";
  run_files "tests/" tests;

  Printf.printf "%s%d%s tests listed (%d tests actually run), "
    colors.blue !count colors.default !do_it_count;
  if !failed > 0 then
    let names_failed =
      match !names_failed with
      | [] ->
          assert false
      | hd :: [] ->
          hd
      | hd :: tl ->
          String.concat ", " (List.rev tl) ^ " and " ^ hd
    in
    Printf.printf "%s%d unexpected failure%s (namely: %s), this is BAD!%s\n"
      colors.red
      !failed (if !failed > 1 then "s" else "")
      names_failed
      colors.default
  else
    Printf.printf "%sall passed%s, congratulations.\n" colors.green colors.default
;;<|MERGE_RESOLUTION|>--- conflicted
+++ resolved
@@ -1005,12 +1005,9 @@
   ("localtype1.mz", pass);
   ("covariantlock.mz", pass);
   ("pack-assert.mz", pass_known_failure);
-<<<<<<< HEAD
   ("oneshot-test.mz", fail);
   ("sparray.mz", pass);
-=======
   ("interface-arg-name.mz", pass_known_failure);
->>>>>>> 894741f8
 
   (* The tests below are intentionally not run as they cause the type-checker to
    * loop. We still want to list them as, eventually, we will want to fix them. *)
