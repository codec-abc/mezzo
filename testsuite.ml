open Types
open TypeChecker
open TestUtils

let check env point t =
  ignore (check_return_type env point t)
;;

type outcome = Fail of (TypeChecker.raw_error -> bool) | Pass

let simple_test ?(stdlib=true) outcome = fun do_it ->
  try
    ignore (do_it stdlib);
    match outcome with
    | Fail _ ->
        raise (Failure "Test passed, it was supposed to fail")
    | Pass ->
        ();
  with TypeCheckerError (_, e) ->
    match outcome with
    | Pass ->
        raise (Failure "Test failed, it was supposed to pass")
    | Fail f ->
        if f e then
          ()
        else
          raise (Failure "Test failed but not for the right reason")
;;

let dummy_loc =
  Lexing.dummy_pos, Lexing.dummy_pos
;;

let dummy_name =
  User (Variable.register "foo")
;;

let dummy_binding k =
  dummy_name, k, dummy_loc
;;

let tests: (string * ((bool -> env) -> unit)) list = [
  ("constructors.hml",
    simple_test Pass);

  ("constructors_bad_1.hml",
    simple_test (Fail (function MissingField _ -> true | _ -> false)));

  ("constructors_bad_2.hml",
    simple_test (Fail (function ExtraField _ -> true | _ -> false)));

  ("field_access.hml",
    simple_test Pass);

  ("field_access_bad.hml",
    simple_test (Fail (function NoSuchField _ -> true | _ -> false)));

  ("field_assignment.hml",
    simple_test Pass);

  ("field_assignment_bad.hml",
    simple_test (Fail (function NoSuchField _ -> true | _ -> false)));

  ("arithmetic.hml", fun do_it ->
    let env = do_it true in
    let int = find_type_by_name env "int" in
    let foo = point_by_name env "foo" in
    let bar = point_by_name env "bar" in
    check env foo int;
    check env bar int);

  ("wrong_type_annotation.hml",
    simple_test (Fail (function ExpectedType _ -> true | _ -> false)));

  ("constraints_in_patterns.hml",
    simple_test (Fail (function ExpectedType _ -> true | _ -> false)));

  ("function.hml", fun do_it ->
    let env = do_it true in
    let int = find_type_by_name env "int" in
    let foobar = point_by_name env "foobar" in
    check env foobar (tuple [int; int]));

  ("stupid_match.hml",
    simple_test (Fail (function NotNominal _ -> true | _ -> false)));

  ("value_restriction.hml",
    simple_test (Fail (function NoSuchField _ -> true | _ -> false)));

  ("merge1.hml", fun do_it ->
    let env = do_it false in
    let v1 = point_by_name env "v1" in
    check env v1 (TyConcreteUnfolded (Datacon.register "T", [])));

  ("merge2.hml", fun do_it ->
    let env = do_it false in
    let v2 = point_by_name env "v2" in
    let t = TyExists (dummy_binding KTerm,
      TyBar (
        ty_equals v2,
        TyStar (
          TyAnchoredPermission (TyPoint v2,
            TyConcreteUnfolded (Datacon.register "U",
              [FieldValue (Field.register "left", TySingleton (TyVar 0));
               FieldValue (Field.register "right", TySingleton (TyVar 0))])),
          TyAnchoredPermission (
            TyVar 0,
            TyConcreteUnfolded (Datacon.register "T", [])
          )
        )
      ))
    in
    check env v2 t);

  ("merge3.hml", fun do_it ->
    let env = do_it false in
    let v3 = point_by_name env "v3" in
    let t = TyExists (dummy_binding KTerm,
      TyExists (dummy_binding KTerm,
        TyBar (
          ty_equals v3,
          fold_star [
            TyAnchoredPermission (TyPoint v3,
              TyConcreteUnfolded (Datacon.register "U",
                [FieldValue (Field.register "left", TySingleton (TyVar 0));
                 FieldValue (Field.register "right", TySingleton (TyVar 1))]));
            TyAnchoredPermission (
              TyVar 0,
              TyConcreteUnfolded (Datacon.register "T", [])
            );
            TyAnchoredPermission (
              TyVar 1,
              TyConcreteUnfolded (Datacon.register "T", [])
            );
          ]
        )))
    in
    check env v3 t);

  ("merge4.hml", fun do_it ->
    let env = do_it false in
    let v4 = point_by_name env "v4" in
    let w = find_type_by_name env "w" in
    let int = find_type_by_name env "int" in
    let t = TyApp (w, int) in
    check env v4 t);

  ("merge5.hml", fun do_it ->
    let env = do_it false in
    let v5 = point_by_name env "v5" in
    let v = find_type_by_name env "v" in
    let int = find_type_by_name env "int" in
    let t = TyApp (TyApp (v, int), int) in
    check env v5 t);

  ("merge6.hml", fun do_it ->
    let env = do_it false in
    let v6 = point_by_name env "v6" in
    let v = find_type_by_name env "v" in
    let int = find_type_by_name env "int" in
    let t = TyForall (dummy_binding KType,
      TyApp (TyApp (v, int), TyVar 0)
    )
    in
    check env v6 t);

  ("merge7.hml", fun do_it ->
    let env = do_it false in
    let v7 = point_by_name env "v7" in
    let v = find_type_by_name env "v" in
    let t = TyForall (dummy_binding KType,
      TyForall (dummy_binding KType,
        TyApp (TyApp (v, TyVar 1), TyVar 0)
      ))
    in
    check env v7 t);

  ("merge8.hml", fun do_it ->
    let env = do_it false in
    let v8 = point_by_name env "v8" in
    let v = find_type_by_name env "v" in
    let t = TyForall (dummy_binding KType,
        TyApp (TyApp (v, TyVar 0), TyVar 0)
      )
    in
    check env v8 t);

  ("merge9.hml", fun do_it ->
    let env = do_it false in
    let v9 = point_by_name env "v9" in
    let ref = find_type_by_name env "ref" in
    let int = find_type_by_name env "int" in
    let t = TyApp (ref, int) in
    check env v9 t);

  ("merge10.hml", fun do_it ->
    let env = do_it false in
    let v10 = point_by_name env "v10" in
    let foo = find_type_by_name env "foo" in
    let t = find_type_by_name env "t" in
    let t = TyApp (foo, t) in
    check env v10 t);

  ("merge11.hml", fun do_it ->
    let env = do_it false in
    let v11 = point_by_name env "v11" in
    let ref = find_type_by_name env "ref" in
    let int = find_type_by_name env "int" in
    let t = TyApp (ref, TyApp (ref, int)) in
    check env v11 t);

  ("merge12.hml", fun do_it ->
    let env = do_it false in
    let v12 = point_by_name env "v12" in
    let int = find_type_by_name env "int" in
    (* Urgh, have to input internal syntax to check function types... maybe we
     * should write surface syntax here and have it simplified by the desugar
     * procedure? ... *)
    let t = TyForall (dummy_binding KTerm, TyArrow (
      TyBar (
        TySingleton (TyVar 0),
        TyAnchoredPermission (TyVar 0, int)
      ), int))
    in
    check env v12 t);

  ("merge13.hml", fun do_it ->
    let env = do_it false in
    let v13 = point_by_name env "v13" in
    let x = point_by_name env "x" in
    let int = find_type_by_name env "int" in
    let t = find_type_by_name env "t" in
    let t = TyApp (t, ty_equals x) in
    check env v13 t;
    check env x int);

  ("merge14.hml", fun do_it ->
    let env = do_it false in
    let v14 = point_by_name env "v14" in
    let int = find_type_by_name env "int" in
    let t = find_type_by_name env "t" in
    let t = TyExists (dummy_binding KTerm, TyBar (
      TyApp (t, TySingleton (TyVar 0)),
      TyAnchoredPermission (TyVar 0, int)
    )) in
    check env v14 t);

  ("merge_generalize_val.hml", fun do_it ->
    let env = do_it false in
    let x = point_by_name env "x" in
    let y = point_by_name env "y" in
    let z = point_by_name env "z" in
    let u = find_type_by_name env "u" in
    let t = TyForall (dummy_binding KType, TyApp (u, TyVar 0)) in
    check env x t;
    check env y t;
    check env z t;
  );

  ("singleton1.hml", fun do_it ->
    let env = do_it false in
    let x = point_by_name env "x" in
    let s1 = point_by_name env "s1" in
    let t = find_type_by_name env "t" in
    (* We have to perform a syntactic comparison here, otherwise [check] which
     * uses [sub] under the hood might implicitly perform the
     * singleton-subtyping-rule -- this would defeat the whole purpose of the
     * test. *)
    let perms = get_permissions env x in
    if perms <> [ty_equals x] then
      failwith "The permission on [x] should've been consumed";
    let perms = get_permissions env s1 in
    if not (List.exists ((=) (TyApp (t, datacon "A" []))) perms) then
      failwith "The right permission was not extracted for [s1].";
  );

  ("singleton2.hml",
    simple_test ~stdlib:false Pass
  );

  (*("", fun _ -> raise Exit);*)

  ("list-length.hml", fun do_it ->
    let env = do_it false in
    let int = find_type_by_name env "int" in
    let zero = point_by_name env "zero" in
    check env zero int);

  ("list-concat.hml", fun do_it ->
    let env = do_it false in
    let x = point_by_name env "x" in
    let list = find_type_by_name env "list" in
    let t = TyForall (dummy_binding KType,
      TyApp (list, TyVar 0)
    ) in
    check env x t);

  ("list-map1.hml",
    simple_test ~stdlib:false Pass
  );

  ("list-rev.hml",
    simple_test ~stdlib:false Pass
  );

  ("xlist-concat.hml",
    simple_test ~stdlib:false Pass
  );
<<<<<<< HEAD

  ("xlist-concat1.hml",
    simple_test ~stdlib:false Pass
  );

=======

  ("xlist-concat1.hml",
    simple_test ~stdlib:false Pass
  );

>>>>>>> 766a6c6c
  ("xlist-concat2.hml",
    simple_test ~stdlib:false Pass
  );

  ("variance.hml", fun do_it ->
    let env = do_it false in
    let check_variance n vs =
      let t = find_type_by_name env n in
      match find_type env !!t with
      | _, { definition = Some (_, vs'); _ } when vs = vs' ->
          ()
      | _ ->
          failwith "Variances don't match"
    in
    let co = Covariant and contra = Contravariant and bi = Bivariant and inv = Invariant in
    check_variance "list" [co];
    check_variance "ref" [co]; (* yes *)
    check_variance "bi" [bi];
    check_variance "inv" [inv];
    check_variance "test" [co; co; bi];
    check_variance "contra" [contra];
  );

  ("tree_size.hml",
    simple_test ~stdlib:false Pass
  );
<<<<<<< HEAD

  ("in_place_traversal.hml",
    simple_test ~stdlib:false Pass
  );

  ("inconsistent1.hml",
    simple_test ~stdlib:false Pass
  );

  ("counter.hml",
    simple_test ~stdlib:false Pass
  );

  ("fail1.hml",
    simple_test ~stdlib:false ((Fail (function NoSuchPermission _ -> true | _ -> false))));

  ("fail2.hml",
    simple_test ~stdlib:false ((Fail (function NoSuchPermission _ -> true | _ -> false))));

=======

  ("in_place_traversal.hml",
    simple_test ~stdlib:false Pass
  );

  ("inconsistent1.hml",
    simple_test ~stdlib:false Pass
  );

  ("counter.hml",
    simple_test ~stdlib:false Pass
  );

  ("fail1.hml",
    simple_test ~stdlib:false ((Fail (function NoSuchPermission _ -> true | _ -> false))));

  ("fail2.hml",
    simple_test ~stdlib:false ((Fail (function NoSuchPermission _ -> true | _ -> false))));

>>>>>>> 766a6c6c
  ("fail3.hml",
    simple_test ~stdlib:false ((Fail (function NoSuchField _ -> true | _ -> false))));

  ("fail4.hml",
    simple_test ~stdlib:false ((Fail (function NoSuchPermission _ -> true | _ -> false))));

<<<<<<< HEAD
  ("fail4.hml",
    simple_test ~stdlib:false ((Fail (function NoSuchPermission _ -> true | _ -> false))));

=======
>>>>>>> 766a6c6c
  ("fail5.hml",
    simple_test ~stdlib:false ((Fail (function NoSuchPermission _ -> true | _ -> false))));
 ]

let _ =
  let open Bash in
  Log.enable_debug 0;
  Driver.add_include_dir "tests";
  let failed = ref 0 in
  List.iter (fun (file, test) ->
    let do_it = fun pervasives ->
      let env = Driver.process pervasives (Filename.concat "tests" file) in
      env
    in
    begin try
      test do_it;
      Printf.printf "%s✓ %s%s\n" colors.green colors.default file;
    with e ->
      failed := !failed + 1;
      Printf.printf "%s✗ %s%s\n" colors.red colors.default file;
      print_endline (Printexc.to_string e);
      Printexc.print_backtrace stdout;
      if e = Exit then
        raise e
    end;
    flush stdout;
    flush stderr;
  ) tests;
  Printf.printf "%s%d%s tests run, " colors.blue (List.length tests) colors.default;
  if !failed > 0 then
    Printf.printf "%s%d failed, this is BAD!%s\n" colors.red !failed colors.default
  else
    Printf.printf "%sall passed%s, congratulations.\n" colors.green colors.default;
;;<|MERGE_RESOLUTION|>--- conflicted
+++ resolved
@@ -306,19 +306,11 @@
   ("xlist-concat.hml",
     simple_test ~stdlib:false Pass
   );
-<<<<<<< HEAD
 
   ("xlist-concat1.hml",
     simple_test ~stdlib:false Pass
   );
 
-=======
-
-  ("xlist-concat1.hml",
-    simple_test ~stdlib:false Pass
-  );
-
->>>>>>> 766a6c6c
   ("xlist-concat2.hml",
     simple_test ~stdlib:false Pass
   );
@@ -345,7 +337,6 @@
   ("tree_size.hml",
     simple_test ~stdlib:false Pass
   );
-<<<<<<< HEAD
 
   ("in_place_traversal.hml",
     simple_test ~stdlib:false Pass
@@ -365,39 +356,12 @@
   ("fail2.hml",
     simple_test ~stdlib:false ((Fail (function NoSuchPermission _ -> true | _ -> false))));
 
-=======
-
-  ("in_place_traversal.hml",
-    simple_test ~stdlib:false Pass
-  );
-
-  ("inconsistent1.hml",
-    simple_test ~stdlib:false Pass
-  );
-
-  ("counter.hml",
-    simple_test ~stdlib:false Pass
-  );
-
-  ("fail1.hml",
-    simple_test ~stdlib:false ((Fail (function NoSuchPermission _ -> true | _ -> false))));
-
-  ("fail2.hml",
-    simple_test ~stdlib:false ((Fail (function NoSuchPermission _ -> true | _ -> false))));
-
->>>>>>> 766a6c6c
   ("fail3.hml",
     simple_test ~stdlib:false ((Fail (function NoSuchField _ -> true | _ -> false))));
 
   ("fail4.hml",
     simple_test ~stdlib:false ((Fail (function NoSuchPermission _ -> true | _ -> false))));
 
-<<<<<<< HEAD
-  ("fail4.hml",
-    simple_test ~stdlib:false ((Fail (function NoSuchPermission _ -> true | _ -> false))));
-
-=======
->>>>>>> 766a6c6c
   ("fail5.hml",
     simple_test ~stdlib:false ((Fail (function NoSuchPermission _ -> true | _ -> false))));
  ]
