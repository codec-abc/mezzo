--- conflicted
+++ resolved
@@ -991,15 +991,12 @@
   ("magic-map.mz", pass);
   ("exist-name-conflict.mz", pass);
   ("assert-point.mz", pass);
-<<<<<<< HEAD
+  ("named-return.mz", pass);
   
   ("arith1.mz", pass);
   ("arith2.mz", pass);
   ("arith3.mz", pass);
   ("arith4.mz", pass);
-=======
-  ("named-return.mz", pass);
->>>>>>> bd71d3b5
 
   (* The tests below are intentionally not run as they cause the type-checker to
    * loop. We still want to list them as, eventually, we will want to fix them. *)
