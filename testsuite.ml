--- conflicted
+++ resolved
@@ -1051,13 +1051,10 @@
   ("nesting03.mz", fail);
   ("nesting04.mz", fail);
   ("resugar.mz", pass_known_failure);
-<<<<<<< HEAD
-  ("destruct-unqualified.mz", fail);
-=======
   ("merge-bug.mz", fail);
   ("merge-dont-pollute.mz", fail);
   ("merge-dont-pollute2.mz", fail_known_failure);
->>>>>>> c74dd931
+  ("destruct-unqualified.mz", fail);
 
   (* The following test(s) must pass *with a warning* *)
   ("warninconsistent1.mz", pass);
