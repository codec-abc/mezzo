--- conflicted
+++ resolved
@@ -1014,12 +1014,8 @@
   ("iteration.mz", pass);
   ("fpiterator-focused.mz", pass); (* very costly, sorry *)
   ("flexible-point.mz", pass);
-<<<<<<< HEAD
-  ("old-iterator.mz", pass);
+  ("old_iterator.mz", pass);
   ("iterator.mz", pass);
-=======
-  ("old_iterator.mz", pass);
->>>>>>> f6c8d3b9
   ("assert-exists.mz", pass);
   ("assert-var.mz", fail_known_failure);
 
