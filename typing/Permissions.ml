(*****************************************************************************)
(*  Mezzo, a programming language based on permissions                       *)
(*  Copyright (C) 2011, 2012 Jonathan Protzenko and François Pottier         *)
(*                                                                           *)
(*  This program is free software: you can redistribute it and/or modify     *)
(*  it under the terms of the GNU General Public License as published by     *)
(*  the Free Software Foundation, either version 3 of the License, or        *)
(*  (at your option) any later version.                                      *)
(*                                                                           *)
(*  This program is distributed in the hope that it will be useful,          *)
(*  but WITHOUT ANY WARRANTY; without even the implied warranty of           *)
(*  MERCHANTABILITY or FITNESS FOR A PARTICULAR PURPOSE.  See the            *)
(*  GNU General Public License for more details.                             *)
(*                                                                           *)
(*  You should have received a copy of the GNU General Public License        *)
(*  along with this program.  If not, see <http://www.gnu.org/licenses/>.    *)
(*                                                                           *)
(*****************************************************************************)

(** This is the core of the type-checker, where we handle the set of available
 * permissions, subtracting a permission from the environment, adding
 * permissions to the environment. *)

open TypeCore
open Types
open TypeErrors

(* -------------------------------------------------------------------------- *)

(* This should help debuggnig. *)

let safety_check env =
  (* Be paranoid, perform an expensive safety check. *)
  if Log.debug_level () >= 5 then
    fold_terms env (fun () var permissions ->
      (* Each term should have exactly one singleton permission. If we fail here,
       * this is SEVERE: this means one of our internal invariants broken, so
       * someone messed up the code somewhere. *)
      let singletons = List.filter (function
        | TySingleton (TyOpen _) ->
            true
        | _ ->
            false
      ) permissions in
      if List.length singletons <> 1 then
        Log.error
          "%a inconsistency detected: not one singleton type for %a\n%a\n"
          Lexer.p (location env)
          TypePrinter.pnames (env, get_names env var)
          TypePrinter.penv env;

      (* The inconsistencies below are suspicious, but it may just be that we
       * failed to mark the environment as inconsistent. *)

      (* Unless the environment is inconsistent, a given type should have no
       * more than one concrete type. It may happen that we fail to detect this
       * situation and mark the environment as inconsistent, so this check will
       * explode, and remind us that this is one more situation that will mark an
       * environment as inconsistent. *)
      let concrete = List.filter (function
        | TyConcreteUnfolded _ ->
            true
        | TyTuple _ ->
            true
        | _ ->
            false
      ) permissions in
      (* This part of the safety check is disabled because it is too restrictive,
       * see [twostructural.mz] for an example. *)
      if false && not (is_inconsistent env) && List.length concrete > 1 then
        Log.error
          "%a inconsistency detected: more than one concrete type for %a\n\
            (did you add a function type without calling \
            [simplify_function_type]?)\n%a\n"
          Lexer.p (location env)
          TypePrinter.pnames (env, get_names env var)
          TypePrinter.penv env;

      let exclusive = List.filter (FactInference.is_exclusive env) permissions in
      if not (is_inconsistent env) && List.length exclusive > 1 then
        Log.error
          "%a inconsistency detected: more than one exclusive type for %a\n%a\n"
          Lexer.p (location env)
          TypePrinter.pnames (env, get_names env var)
          TypePrinter.penv env;
    ) ()
;;


(* -------------------------------------------------------------------------- *)

(* Dealing with floating permissions.
 *
 * Floating permissions are permission variables that are available in the
 * environment. They may be abstract or flexible, but in any case, we can't
 * attach them to an identifier, since they're variables. Therefore, they are
 * treated differently. The various [add_perm] and [sub_perm] function will case
 * these two helpers. *)


let add_floating_perm env t =
  let floating_permissions = get_floating_permissions env in
  set_floating_permissions env (t :: floating_permissions)
;;


(* -------------------------------------------------------------------------- *)

let add_hint hint str =
  match hint with
  | Some (Auto n)
  | Some (User (_, n)) ->
      Some (Auto (Variable.register (Variable.print n ^ "_" ^ str)))
  | None ->
      None
;;

(** [collect t] returns all the permissions contained in [t] along with the
 * "cleaned up" version of [t]. *)
let collect = TypeOps.collect;;


(* -------------------------------------------------------------------------- *)

(* For adding new constraints into the environment. *)
let add_constraints env constraints =
  let env = List.fold_left (fun env (f, t) ->
    let f = fact_of_flag f in
    match t with
    | TyOpen p ->
        let f' = get_fact env p in
        if fact_leq f f' then
        (* [f] tells, for instance, that [p] be exclusive *)
          set_fact env p f
        else
          env
    | _ ->
        Log.error "FIXME"
  ) env constraints in
  env
;;


let perm_not_flex env t =
  match modulo_flex env t with
  | TyAnchoredPermission (x, _) ->
      not (is_flexible env !!x)
  | TyOpen p ->
      not (is_flexible env p)
  | TyStar _ ->
      true
  | TyEmpty ->
      true
  | TyApp _ ->
      true
  | _ ->
      Log.error "You should not call [perm_not_flex] on %a"
        TypePrinter.ptype (env, t)
;;

(** Wraps "t1" into "∃x.(=x|x@t1)". This is really useful because if this is
 * meant to be added afterwards, then [t1] will be added in expanded form with a
 * free call to [unfold]! *)
let wrap_bar t1 =
  let binding = Auto (Utils.fresh_var "sp"), KTerm, location empty_env in
  TyExists (binding,
    TyBar (
      TySingleton (TyBound 0),
      TyAnchoredPermission (TyBound 0, DeBruijn.lift 1 t1)
    )
  )
;;

type side = Left | Right

let is_singleton env t =
  match modulo_flex env t with
  | TySingleton _ -> true
  | TyBar (TySingleton _, _) -> true
  | _ -> false
;;

(** This function opens all rigid quantifications inside a type to make sure we
 * don't open up a binding too late. When [side] is [Left], existential bindings
 * are opened as rigid variables; when [side] is [Right], universal bindings are
 * opened as rigid variables. This operation is useful in [sub_type], before
 * we're about to change levels.
 *
 * This function actually does quite a bit of work, in the sense that it
 * performs unfolding on demand: if there is a missing structure point that
 * could potentially be a rigid variable, it creates it... *)
let rec open_all_rigid_in (env: env) (t: typ) (side: side): env * typ =
  match t with
  | TyUnknown
  | TyDynamic
  | TyBound _
  | TyOpen _ ->
      env, t

  | TyForall ((binding, _), t1) ->
      if side = Right then
        let env, t1, _ = bind_rigid_in_type env binding t1 in
        let env, t1 = open_all_rigid_in env t1 side in
        env, t1
      else
        env, t

  | TyExists (binding, t1) ->
      if side = Left then
        let env, t1, _ = bind_rigid_in_type env binding t1 in
        let env, t1 = open_all_rigid_in env t1 side in
        env, t1
      else
        env, t

  | TyApp _ ->
      env, t

  | TyTuple ts ->
      let env, ts = List.fold_left (fun (env, acc) t ->
        let t =
          if not (is_singleton env t) then wrap_bar t
          else t
        in
        let env, t = open_all_rigid_in env t side in
        env, t :: acc
      ) (env, []) ts in
      let ts = List.rev ts in
      env, TyTuple ts

  | TyConcreteUnfolded (d, fields, clause) ->
      let env, fields = List.fold_left (fun (env, acc) field ->
        match field with
        | FieldValue (f, t) ->
            let t =
              if not (is_singleton env t) then wrap_bar t
              else t
            in
            let env, t = open_all_rigid_in env t side in
            env, FieldValue (f, t) :: acc
        | FieldPermission t ->
            let env, t = open_all_rigid_in env t side in
            env, FieldPermission t :: acc
      ) (env, []) fields in
      let fields = List.rev fields in
      env, TyConcreteUnfolded (d, fields, clause)

  | TySingleton _ ->
      env, t

  | TyArrow (t1, t2) ->
      (* This is subtle! Existentials in the codomain are universal! *)
      begin match side with
      | Right ->
          let env, t1 = open_all_rigid_in env t1 Left in
          env, TyArrow (t1, t2)
      | Left ->
          env, t
      end

  | TyBar (t1, t2) ->
      let env, t1 = open_all_rigid_in env t1 side in
      let env, t2 = open_all_rigid_in env t2 side in
      env, TyBar (t1, t2)

  | TyAnchoredPermission (t1, t2) ->
      let env, t1 = open_all_rigid_in env t1 side in
      let env, t2 = open_all_rigid_in env t2 side in
      env, TyAnchoredPermission (t1, t2)

  | TyEmpty ->
      env, t

  | TyStar (t1, t2) ->
      let env, t1 = open_all_rigid_in env t1 side in
      let env, t2 = open_all_rigid_in env t2 side in
      env, TyStar (t1, t2)

  | TyAnd (ds, t) ->
      let env, t = open_all_rigid_in env t side in
      env, TyAnd (ds, t)

  | TyImply (ds, t) ->
      let env, t = open_all_rigid_in env t side in
      env, TyImply (ds, t)
;;


(** [unify env p1 p2] merges two vars, and takes care of dealing with how the
    permissions should be merged. *)
let rec unify (env: env) (p1: var) (p2: var): env =
  Log.check (is_term env p1 && is_term env p2) "[unify p1 p2] expects [p1] and \
    [p2] to be variables with kind term, not type";

  if same env p1 p2 then
    env
  else if is_flexible env p2 then
    instantiate_flexible env p2 (TyOpen p1)
<<<<<<< HEAD
=======
  else if is_flexible env p1 then
    instantiate_flexible env p1 (TyOpen p2)
>>>>>>> a0472ada
  else
   (* We need to first merge the environment, otherwise this will go into an
     * infinite loop when hitting the TySingletons... *)
    let perms = get_permissions env p2 in
    let env = merge_left env p1 p2 in
    List.fold_left (fun env t -> add env p1 t) env perms

and keep_only_duplicable env =
  let env = fold_terms env (fun env var permissions ->
    let permissions = List.filter (FactInference.is_duplicable env) permissions in
    let env = set_permissions env var permissions in
    env
  ) env in

  (* Don't forget the abstract perm variables. *)
  let floating = get_floating_permissions env in
  let floating = List.filter (FactInference.is_duplicable env) floating in
  let env = set_floating_permissions env floating in

  env


(** [add env var t] adds [t] to the list of permissions for [p], performing all
    the necessary legwork. *)
and add (env: env) (var: var) (t: typ): env =
  Log.check (is_term env var) "You can only add permissions to a var that \
    represents a program identifier.";

  let t = modulo_flex env t in

  let hint = get_name env var in

  (* We first perform unfolding, so that constructors with one branch are
   * simplified. [unfold] calls [add] recursively whenever it adds new vars. *)
  let env, t = unfold env ~hint t in

  (* Break up this into a type + permissions. *)
  let t, perms = collect t in

  TypePrinter.(Log.debug ~level:4 "%s[%sadding to %a] %a"
    Bash.colors.Bash.red Bash.colors.Bash.default
    pnames (env, get_names env var)
    ptype (env, t));

  (* Add the permissions. *)
  let env = List.fold_left add_perm env perms in

  begin match t with
  | TySingleton (TyOpen p) when not (same env var p) ->
      Log.debug ~level:4 "%s]%s (singleton)" Bash.colors.Bash.red Bash.colors.Bash.default;
      unify env var p

  | TyExists (binding, t) ->
      Log.debug ~level:4 "%s]%s (exists)" Bash.colors.Bash.red Bash.colors.Bash.default;
      begin match binding with
      | _, KTerm, _ ->
          let env, t, _ = bind_rigid_in_type env binding t in
          add env var t
      | _ ->
          Log.error "I don't know how to deal with an existentially-quantified \
            type or permission";
      end

  | TyAnd (constraints, t) ->
      Log.debug ~level:4 "%s]%s (and-constraints)" Bash.colors.Bash.red Bash.colors.Bash.default;
      let env = add_constraints env constraints in
      add env var t

  (* This implement the rule "x @ (=y, =z) * x @ (=y', =z') implies y = y' and z * = z'" *)
  | TyConcreteUnfolded (dc, ts, clause) ->
      let original_perms = get_permissions env var in
      begin match Hml_List.find_opt (function
        | TyConcreteUnfolded (dc', ts', clause') when resolved_datacons_equal env dc dc' ->
            Some (ts', clause')
        | _ -> None)
        original_perms
      with
      | Some (ts', clause') ->
          begin match
            sub_type env clause clause' >>= fun env ->
            sub_type env clause' clause
          with
          | _ when FactInference.is_exclusive env t ->
              mark_inconsistent env
          | None ->
              (* Incompatible "adopts" clauses. *)
              mark_inconsistent env
          | Some env ->
              List.fold_left2 (fun env f1 f2 ->
                match f1, f2 with
                | FieldValue (f, t), FieldValue (f', t') when Field.equal f f' ->
                    begin match modulo_flex env t with
                    | TySingleton (TyOpen p) ->
                        add env p t'
                    | _ ->
                        Log.error "Type not unfolded"
                    end
                | _ ->
                    Log.error "Datacon order invariant not respected"
              ) env ts ts'
          end
      | None ->
          add_type env var t
      end

  | TyTuple ts ->
      let original_perms = get_permissions env var in
      begin match Hml_List.find_opt (function TyTuple ts' -> Some ts' | _ -> None) original_perms with
      | Some ts' ->
          if List.length ts <> List.length ts' then
            mark_inconsistent env
          else
            List.fold_left2 (fun env t t' ->
              match modulo_flex env t with
              | TySingleton (TyOpen p) ->
                  add env p t'
              | _ ->
                  Log.error "Type not unfolded"
            ) env ts ts'
      | None ->
          add_type env var t
      end


  | _ ->
      (* Add the "bare" type. Recursive calls took care of calling [add]. *)
      let env = add_type env var t in
      safety_check env;

      env
  end


(** [add_perm env t] adds a type [t] with kind KPerm to [env], returning the new
    environment. *)
and add_perm (env: env) (t: typ): env =
  Log.check (get_kind_for_type env t = KPerm) "This function only works with types of kind perm.";
  if t <> TyEmpty then
    TypePrinter.(Log.debug ~level:4 "[add_perm] %a" ptype (env, t));

  match modulo_flex env t with
  | TyAnchoredPermission (p, t) ->
      if is_flexible env !!p then
        raise UnboundPoint;
      add env !!p t
  | TyStar (p, q) ->
      add_perm (add_perm env p) q
  | TyEmpty ->
      env
  | _ ->
      add_floating_perm env t


and add_perm_raw env p t =
  let permissions = get_permissions env p in
  set_permissions env p (t :: permissions)

(* [add_type env p t] adds [t], which is assumed to be unfolded and collected,
 * to the list of available permissions for [p] *)
and add_type (env: env) (p: var) (t: typ): env =
  match Log.silent (fun () -> sub env p t) with
  | Some _ ->
      (* We're not re-binding env because this has bad consequences: in
       * particular, when adding a flexible type variable to a var, it
       * instantiates it into, say, [=x], which is usually *not* what we want to
       * do. Happens mostly when doing higher-order, see impredicative.mz or
       * list-map2.mz for examples. *)
      Log.debug ~level:4 "→ sub worked%s]%s" Bash.colors.Bash.red Bash.colors.Bash.default;
      let in_there_already =
        List.exists (fun x -> equal env x t) (get_permissions env p)
      in
      if FactInference.is_exclusive env t then begin
        (* If [t] is exclusive, then this makes the environment inconsistent. *)
        Log.debug ~level:4 "%sInconsistency detected%s, adding %a as an exclusive \
            permission, but it's already available."
          Bash.colors.Bash.red Bash.colors.Bash.default
          TypePrinter.ptype (env, t);
        mark_inconsistent env
      end else if FactInference.is_duplicable env t && in_there_already then
        env
      else
        (* Either the type is not duplicable (so we need to add it!), or it is
         * duplicable, but doesn't exist per se (e.g. α flexible with
         * [duplicable α]) in the permission list. Add it. *)
        add_perm_raw env p t
  | None ->
      Log.debug ~level:4 "→ sub did NOT work%s]%s" Bash.colors.Bash.red Bash.colors.Bash.default;
      let env = add_perm_raw env p t in
      (* If we just added an exclusive type to the var, then it automatically
       * gains the [dynamic] type. *)
      if FactInference.is_exclusive env t then
        add_type env p TyDynamic
      else
        env


(** [unfold env t] returns [env, t] where [t] has been unfolded, which
    potentially led us into adding new vars to [env]. The [hint] serves when
    making up names for intermediary variables. *)
and unfold (env: env) ?(hint: name option) (t: typ): env * typ =
  (* This auxiliary function takes care of inserting an indirection if needed,
   * that is, a [=foo] type with [foo] being a newly-allocated [var]. *)
  let insert_var (env: env) ?(hint: name option) (t: typ): env * typ =
    let hint = Option.map_none (fresh_auto_var "t_") hint in
    match t with
    | TySingleton _ ->
        env, t
    | _ ->
        (* The [expr_binder] also serves as the binder for the corresponding
         * term type variable. *)
        let env, p = bind_rigid env (hint, KTerm, location env) in
        (* This will take care of unfolding where necessary. *)
        let env = add env p t in
        env, ty_equals p
  in

  let rec unfold (env: env) ?(hint: name option) (t: typ): env * typ =
    let t = modulo_flex env t in
    match t with
    | TyUnknown
    | TyDynamic
    | TySingleton _
    | TyArrow _
    | TyEmpty ->
        env, t

    | TyOpen _
    | TyApp _ ->
        begin match expand_if_one_branch env t with
        | TyConcreteUnfolded _ as t->
            unfold env t
        | _ ->
            env, t
        end

    | TyBound _ ->
        Log.error "No unbound variables allowed here"

    | TyForall _
    | TyExists _ ->
        env, t

    | TyStar _ ->
        env, t

    | TyBar (t, p) ->
        let env, t = unfold env ?hint t in
        env, TyBar (t, p)

    | TyAnchoredPermission _ ->
        env, t

    (* We're only interested in unfolding structural types. *)
    | TyTuple components ->
        let env, components = Hml_List.fold_lefti (fun i (env, components) component ->
          let hint = add_hint hint (string_of_int i) in
          let env, component = insert_var env ?hint component in
          env, component :: components
        ) (env, []) components in
        env, TyTuple (List.rev components)

    | TyConcreteUnfolded (datacon, fields, clause) ->
        (* If this is a user-provided type (e.g. a function parameter's type) we
         * should not blindly accept this type when adding it into our
         * environment. *)
        let all_fields_there =
          let _, def, _ = def_for_datacon env datacon in
          let _, branch = List.find (fun (datacon', _) -> Datacon.equal (snd datacon) datacon') def in
          let field_name = function
            | FieldValue (name, _) -> Some name
            | FieldPermission _ -> None
          in
          let fields' = Hml_List.map_some field_name branch in
          let fields = Hml_List.map_some field_name fields in
          List.length fields = List.length fields' &&
          List.for_all (fun field' ->
            List.exists (Field.equal field') fields
          ) fields'
        in
        if not (all_fields_there) then
          raise_error env (FieldMismatch (t, (snd datacon)));
        (* It's fine, add it! *)
        let env, fields = List.fold_left (fun (env, fields) -> function
          | FieldPermission _ as field ->
              env, field :: fields
          | FieldValue (name, field) ->
              let hint =
                add_hint hint (Hml_String.bsprintf "%a_%a" Datacon.p (snd datacon) Field.p name)
              in
              let env, field = insert_var env ?hint field in
              env, FieldValue (name, field) :: fields
        ) (env, []) fields
        in
        env, TyConcreteUnfolded (datacon, List.rev fields, clause)

    | TyAnd _
    | TyImply _ ->
        env, t

  in
  unfold env ?hint t


(** [sub env var t] tries to extract [t] from the available permissions for
    [var] and returns, if successful, the resulting environment. This is one of
    the two "sub" entry points that this module exports.*)
and sub (env: env) (var: var) (t: typ): env option =
  Log.check (is_term env var) "You can only subtract permissions from a var \
    that represents a program identifier.";

  let t = modulo_flex env t in

  if is_inconsistent env then
    Some env

  else if is_singleton env t then
    sub_type env (ty_equals var) t

  else
    let permissions = get_permissions env var in

    (* Priority-order potential merge candidates. *)
    let sort = function
      | _ as t when not (FactInference.is_duplicable env t) -> 0
      (* This basically makes sure we never instantiate a flexible variable with a
       * singleton type. The rationale is that we're too afraid of instantiating
       * with something local to a branch, which will then make the [Merge]
       * operation fail (see [merge18.mz] and [merge19.mz]). *)
      | TySingleton _ -> 3
      | TyUnknown -> 2
      | _ -> 1
    in
    let sort x y = sort x - sort y in
    let permissions = List.sort sort permissions in


    (* [take] proceeds left-to-right *)
    match Hml_List.take (fun x -> sub_type env x t) permissions with
    | Some (remaining, (t_x, env)) ->
        (* [t_x] is the "original" type found in the list of permissions for [x].
         * -- see [tests/fact-inconsistency.mz] as to why I believe it's correct
         * to check [t_x] for duplicity and not just [t]. *)
        if FactInference.is_duplicable env t_x then
          Some env
        else
          Some (set_permissions env var remaining)
    | None ->
        None



and sub_constraints env constraints =
  List.fold_left (fun env (f, t) ->
    env >>= fun env ->
    let f = fact_of_flag f in
    (* [t] can be any type; for instance, if we have
     *  f @ [a] (duplicable a) ⇒ ...
     * then, when "f" is instantiated, "a" will be replaced by anything...
     *)
    let f' = FactInference.analyze_type env t in
    let is_ok = fact_leq f' f in
    Log.debug "fact [is_ok=%b] for %a: %a"
      is_ok
      TypePrinter.ptype (env, t) TypePrinter.pfact f';
    (* [f] demands, for instance, that [p] be exclusive *)
    if is_ok then
      Some env
    else
      None
  ) (Some env) constraints


(** When comparing "list (a, b)" with "list (a*, b* )" you need to compare the
 * parameters, but for that, unfolding first is a good idea. This is one of the
 * two "sub" entry points that this module exports. *)
and sub_type_with_unfolding (env: env) (t1: typ) (t2: typ): env option =
  (* We basically turn both [t1] and [t2] into "∃x.(=x | x @ t1)" which will
   * perform the right dance, including unfolding, thanks to our excellent
   * [add_sub] algorithm (self-pat on the back). *)
  sub_type env (wrap_bar t1) (wrap_bar t2)


(** [sub_type env t1 t2] examines [t1] and, if [t1] "provides" [t2], returns
    [Some env] where [env] has been modified accordingly (for instance, by
    unifying some flexible variables); it returns [None] otherwise.
    
    BEWARE: this is *not* the function that is exported as "sub_type". We export
    "sub_type_with_unfolding" as "sub_type". *)
and sub_type (env: env) (t1: typ) (t2: typ): env option =
  TypePrinter.(
    Log.debug ~level:4 "[sub_type] %a %s—%s %a"
      ptype (env, t1)
      Bash.colors.Bash.red Bash.colors.Bash.default
      ptype (env, t2));

  let t1 = modulo_flex env t1 and t2 = modulo_flex env t2 in

  match t1, t2 with

  (** Trivial case. *)
  | _, _ when equal env t1 t2 ->
      Log.debug ~level:5 "↳ fast-path";
      Some env

  (** Easy cases involving flexible variables *)
  | TyOpen v1, _ when is_flexible env v1 ->
      Some (instantiate_flexible env v1 t2)
  | _, TyOpen v2 when is_flexible env v2 ->
      Some (instantiate_flexible env v2 t1)

  (** Duplicity constraints. *)

  | TyAnd _, _ ->
      Log.error "Constraints should've been processed when this permission was added"

  | TyImply (constraints, t1), t2 ->
      sub_type env t1 (TyAnd (constraints, t2))

  | _, TyAnd (constraints, t2) ->
      (* First do the subtraction, because the constraint may be "duplicable α"
       * with "α" being flexible. *)
      sub_type env t1 t2 >>= fun env ->
      (* And then, hoping that α has been instantiated, check that it satisfies
       * the constraint. *)
      sub_constraints env constraints

  | t1, TyImply (constraints, t2) ->
      let env = add_constraints env constraints in
      sub_type env t1 t2


  (** Higher priority for binding rigid = universal quantifiers. *)

  | _, TyForall ((binding, _), t2) ->
      let env, t2, _ = bind_rigid_in_type env binding t2 in
      sub_type env t1 t2

  | TyExists (binding, t1), _ ->
      let env, t1, _ = bind_rigid_in_type env binding t1 in
      sub_type env t1 t2


  (** Lower priority for binding flexible = existential quantifiers. *)

  | TyForall ((binding, _), t1), _ ->
      let env, t2 = open_all_rigid_in env t2 Right in
      let env, t1, _ = bind_flexible_in_type env binding t1 in
      sub_type env t1 t2

  | _, TyExists (binding, t2) ->
      let env, t1 = open_all_rigid_in env t1 Left in
      let env, t2, _ = bind_flexible_in_type env binding t2 in
      sub_type env t1 t2


  (** Structural rules *)

  | TyTuple components1, TyTuple components2
    when List.length components1 = List.length components2 ->
      List.fold_left2 (fun env t1 t2 ->
        env >>= fun env ->
        match t1, t2 with
        | TySingleton (TyOpen p1), _ when is_flexible env p1 ->
            (* The unfolding never, ever introduces flexible variables. *)
            assert false
        | TySingleton (TyOpen p1), TySingleton (TyOpen p2) when is_flexible env p2 ->
            (* This is a fast-path that creates less debug output and makes
             * things easier to understand when reading traces. *)
            Some (merge_left env p1 p2)
        | TySingleton (TyOpen p1), _ ->
            (* “=x - τ” can always be rephrased as “take τ from the list of
             * available permissions for x” by replacing “τ” with
             * “∃x'.(=x'|x' @ τ)” and instantiating “x'” with “x”. *)
            sub env p1 t2
        | _ ->
            None
      ) (Some env) components1 components2

  | TyConcreteUnfolded (datacon1, fields1, clause1), TyConcreteUnfolded (datacon2, fields2, clause2)
    when List.length fields1 = List.length fields2 ->
      if resolved_datacons_equal env datacon1 datacon2 then
        sub_type env clause1 clause2 >>= fun env ->
        List.fold_left2 (fun env f1 f2 ->
          env >>= fun env ->
          let t1, t2 =
            match f1, f2 with
            | FieldValue (name1, t1), FieldValue (name2, t2) ->
                Log.check (Field.equal name1 name2) "Not in order?";
                t1, t2
            | _ ->
                Log.error "The type we're trying to extract should've been \
                  cleaned first."
          in
          (* This is the same logic as the [TyTuple] case above, scroll up for
           * comments and detailed explanations as to why these rules are
           * correct. *)
          match t1, t2 with
          | TySingleton (TyOpen p1), _ when is_flexible env p1 ->
              assert false
          | TySingleton (TyOpen p1), TySingleton (TyOpen p2) when is_flexible env p2 ->
              Some (merge_left env p1 p2)
          | TySingleton (TyOpen p1), _ ->
              sub env p1 t2
          | _ ->
              None
        ) (Some env) fields1 fields2

      else
        None

  | TyConcreteUnfolded ((cons1, datacon1), _, _), TyApp (cons2, args2) ->
      let var1 = !!cons1 in
      let cons2 = !!cons2 in

      if same env var1 cons2 then begin
        let datacon2, fields2, clause2 = find_and_instantiate_branch env cons2 datacon1 args2 in
        (* There may be permissions attached to this branch. *)
        let t2 = TyConcreteUnfolded (datacon2, fields2, clause2) in
        let t2, p2 = collect t2 in
        sub_type env t1 t2 >>= fun env ->
        sub_perms env p2
      end else begin
        None
      end

  | TyConcreteUnfolded ((cons1, datacon1), _, _), TyOpen var2 ->
      (* This is basically the same as above, except that type applications
       * without parameters are not [TyApp]s, they are [TyOpen]s. *)
      let var1 = !!cons1 in

      if same env var1 var2 then begin
        (* XXX why are we not collecting permissions here? *)
        let datacon2, fields2, clause2 = find_and_instantiate_branch env var2 datacon1 [] in
        sub_type env t1 (TyConcreteUnfolded (datacon2, fields2, clause2))
      end else begin
        None
      end

  | TyApp (cons1, args1), TyApp (cons2, args2) ->
      let cons1 = !!cons1 in
      let cons2 = !!cons2 in

      if same env cons1 cons2 then
        (* We enter a potentially non-linear context here. Only keep duplicable
         * parts. *)
        let sub_env = keep_only_duplicable env in
        Hml_List.fold_left2i (fun i sub_env arg1 arg2 ->
          sub_env >>= fun sub_env ->
          (* Variance comes into play here as well. The behavior is fairly
           * intuitive. *)
          match variance sub_env cons1 i with
          | Covariant ->
              sub_type_with_unfolding sub_env arg1 arg2
          | Contravariant ->
              sub_type_with_unfolding sub_env arg2 arg1
          | Bivariant ->
              Some sub_env
          | Invariant ->
              sub_type_with_unfolding sub_env arg1 arg2 >>= fun sub_env ->
              sub_type_with_unfolding sub_env arg2 arg1
        ) (Some sub_env) args1 args2 >>= fun sub_env ->
        Some (import_flex_instanciations env sub_env)
      else
        None

  | TySingleton t1, TySingleton t2 ->
      sub_type env t1 t2

  | TyArrow (t1, t2), TyArrow (t'1, t'2) ->
      (* This rule basically amounts to performing an η-expansion on function
       * types. Therefore, we strip the environment of its duplicable parts and
       * keep only the instanciations when returning the final result. *)

      (* 1) Check facts as late as possible (the instantiation of a flexible
       * variables may happen only in "t2 - t'2"). *)
      let env, t1, constraints = match t1 with
        | TyAnd (constraints, t1) ->
            env, t1, constraints
        | _ ->
            env, t1, []
      in

      (* We perform implicit eta-expansion, so again, non-linear context (we're
       * under an arrow). *)
      let sub_env = keep_only_duplicable env in

      (* 2) Let us compare the domains... *)
      Log.debug ~level:4 "%sArrow / Arrow, left%s"
        Bash.colors.Bash.red
        Bash.colors.Bash.default;
      sub_type sub_env t'1 t1 >>= fun sub_env ->

      (* 3) And let us compare the codomains... *)
      Log.debug ~level:4 "%sArrow / Arrow, right%s"
        Bash.colors.Bash.red
        Bash.colors.Bash.default;
      sub_type sub_env t2 t'2 >>= fun sub_env ->

      (* 3b) Now check facts! *)
      Log.debug ~level:4 "%sArrow / Arrow, facts%s"
        Bash.colors.Bash.red
        Bash.colors.Bash.default;
      sub_constraints sub_env constraints >>= fun sub_env ->

      (* 4) We have successfully compared these function types. Just return the
       * "restored" sub_environment, that is, the sub_environment with the exact same
       * set of original permissions, except that the unifications that took
       * place are now retained. *)
      Log.debug ~level:4 "%sArrow / End -- adding back permissions%s"
        Bash.colors.Bash.red
        Bash.colors.Bash.default;

      Some (import_flex_instanciations env sub_env)

  | TyBar _, TyBar _ ->
      (* Unless we do this, we can't handle (t|p) - (t|p|p') properly. *)
      let t1, ps1 = collect t1 in
      let t2, ps2 = collect t2 in

      (* This has the nice guarantee that we don't need to worry about flexible
       * PERM variables anymore (hence the call to List.partition a few lines
       * below). *)
      let ps1 = Hml_List.map_flatten (flatten_star env) ps1 in
      let ps2 = Hml_List.map_flatten (flatten_star env) ps2 in

      (* "(t1 | p1) - (t2 | p2)" means doing "t1 - t2", adding all of [p1],
       * removing all of [p2]. However, the order in which we perform these
       * operations matters, unfortunately. *)
      Log.debug ~level:4 "[add_sub] entering...";

      (*  All these manipulations are required when doing higher-order, because
       * we need to compare function types, and function types have complicated
       * [TyBar]s for their arguments and return values.
       *  [p1] and [p2] contain permissions such as “x @ τ” where “x” is
       * flexible. Therefore, we need to pick permissions that we know how to
       * add or subtract, that is, permissions for which “x” is rigid.
       *  The algorithm below becomes even more complicated because we need to
       * be smart when [p1] or [p2] contain flexible permission variables: we
       * need to instantiate these in a smart way.
       *  The first step consists in subtracting [t2] from [t1], as most of the
       * time, we're dealing with “(=x|...) - (=x'|...)”. *)
      sub_type env t1 t2 >>= fun env ->

      (*   [add_perm] will fail if we add "x @ t" when "x" is flexible. So we
       * search among the permissions in [ps1] one that is suitable for adding,
       * i.e. a permission whose left-hand-side is not flexible.
       *   But we may be stuck because all permissions in [ps1] have their lhs
       * flexible! However, maybe there's an element in [ps2] that, when
       * subtracted, "unlocks" the situation by instantiating the lhs of one
       * permission in [ps1]. So we alternate adding from [ps1] and subtracting
       * from [ps2] until there's nothing left we can do, either because
       * something's flexible, or because the permissions can't be subtracted. *)
      let works_for_add = perm_not_flex in
      let works_for_sub env p2 = perm_not_flex env p2 && Option.is_some (sub_perm env p2) in

      (* This is the main function. *)
      let rec add_sub env ps1 ps2: env * typ list * typ list =
        match Hml_List.take_bool (works_for_add env) ps1 with
        | Some (ps1, p1) ->
            let env = add_perm env p1 in
            add_sub env ps1 ps2
        | None ->
            match Hml_List.take_bool (works_for_sub env) ps2 with
            | Some (ps2, p2) ->
                let env = Option.extract (sub_perm env p2) in
                add_sub env ps1 ps2
            | None ->
                env, ps1, ps2
      in

      (* Our new strategy for inferring PERM variables is as follows. We first
       * put the PERM variables aside, perform the add/sub dance, and see what's
       * left. If either side is made up of just one flexible PERM variable,
       * then bingo, we win.
       *
       * FIXME: this works very well when the flexible variable is in [vars1]; when
       * it is in [vars2], chances are, we've added everything from [ps1] into
       * the environment, so we don't know what's left for us to instanciate
       * [ps2] with... first try a syntactic criterion? Only add permissions in
       * [ps1] if they “unlock” something in [ps2]? I don't know... *)
      let vars1, ps1 = List.partition (function TyOpen _ -> true | _ -> false) ps1 in
      let vars2, ps2 = List.partition (function TyOpen _ -> true | _ -> false) ps2 in

      Log.debug ~level:4 "[add_sub] starting with ps1=%a, ps2=%a, vars1=%a, vars2=%a"
        TypePrinter.ptype (env, fold_star ps1)
        TypePrinter.ptype (env, fold_star ps2)
        TypePrinter.ptype (env, fold_star vars1)
        TypePrinter.ptype (env, fold_star vars2);

      (* Try to eliminate as much as we can... *)
      let env, ps1, ps2 = Log.silent (fun () -> add_sub env ps1 ps2) in

      Log.debug ~level:4 "[add_sub] ended up with ps1=%a, ps2=%a, vars1=%a, vars2=%a"
        TypePrinter.ptype (env, fold_star ps1)
        TypePrinter.ptype (env, fold_star ps2)
        TypePrinter.ptype (env, fold_star vars1)
        TypePrinter.ptype (env, fold_star vars2);

      (* And then try to be smart with whatever remains. *)
      begin match vars1 @ ps1, vars2 @ ps2 with
      | [TyOpen var1 as t1], [TyOpen var2 as t2] ->
          (* Beware! We're doing our own one-on-one matching of permission
           * variables, but still, we need to keep [var1] if it happens to be a
           * duplicable one! So we add it here, and [sub_floating_perm] will
           * remove it or not, depending on the associated fact. *)
          let env = add_floating_perm env t1 in
          begin match is_flexible env var1, is_flexible env var2 with
          | true, false ->
              Some (merge_left env var2 var1)
          | false, true ->
              Some (merge_left env var1 var2)
          | true, true ->
              Some (merge_left env var1 var2)
          | false, false ->
              if same env var1 var2 then
                Some env
              else
                None
          end >>= fun env ->
          sub_floating_perm env t2
      | ps1, [TyOpen var2] when is_flexible env var2 ->
          Some (instantiate_flexible env var2 (fold_star ps1))
      | [TyOpen var1], ps2 when is_flexible env var1 ->
          Some (instantiate_flexible env var1 (fold_star ps2))
      | ps1, [] ->
          (* We may have a remaining, rigid, floating permission. Good for us! *)
          Some (add_perm env (fold_star ps1))
      | [], ps2 ->
          (* This is useful if [ps2] is a rigid floating permission, alone, that
           * also happens to be present in our environment. *)
          sub_perms env ps2
      | _, _ ->
          Log.debug ~level:4 "[add_sub] FAILED";
          None
      end

  | TyBar _, t2 ->
      sub_type env t1 (TyBar (t2, TyEmpty))

  | t1, TyBar _ ->
      sub_type env (TyBar (t1, TyEmpty)) t2

  | TySingleton t1, t2 ->
      let var = !!t1 in
      let perms = List.filter (fun x ->
        match modulo_flex env x with TySingleton _ -> false | _ -> true
      ) (get_permissions env var) in
      Hml_List.find_opt (fun t1 -> sub_type env t1 t2) perms

  | _ ->
      None


(** [sub_perm env t] takes a type [t] with kind KPerm, and tries to return the
    environment without the corresponding permission. *)
and sub_perm (env: env) (t: typ): env option =
  Log.check (get_kind_for_type env t = KPerm) "This type does not have kind perm";
  if t <> TyEmpty then
    TypePrinter.(Log.debug ~level:4 "[sub_perm] %a" ptype (env, t));

  match modulo_flex env t with
  | TyAnchoredPermission (TyOpen p, t) ->
      sub env p t
  | TyStar _ ->
      sub_perms env (flatten_star env t)
  | TyEmpty ->
      Some env
  | _ ->
      sub_floating_perm env t

and sub_perms env perms =
  (* The order in which we subtract a bunch of permission is important because,
   * again, some of them may have their lhs flexible. Therefore, there is a
   * small search procedure here that picks a suitable permission for
   * subtracting. *)
  if List.length perms = 0 then
    Some env
  else
    match Hml_List.take_bool (perm_not_flex env) perms with
    | Some (perms, perm) ->
        sub_perm env perm >>= fun env ->
        sub_perms env perms
    | None ->
        Log.debug ~level:4 "[sub_perms] failed, remaining: %a"
          TypePrinter.ptype (env, fold_star perms);
        None

and sub_floating_perm env t =
  match Hml_List.take (sub_type env t) (get_floating_permissions env) with
  | Some (remaining_perms, (t', env)) ->
      if FactInference.is_duplicable env t' then
        Some env
      else
        Some (set_floating_permissions env remaining_perms)
  | None ->
      None
;;

(** The version we export is actually the one with unfolding baked in. This is
 * the only one the client should use because it makes sure our invariants are
 * respected. *)
let sub_type = sub_type_with_unfolding;;<|MERGE_RESOLUTION|>--- conflicted
+++ resolved
@@ -296,11 +296,8 @@
     env
   else if is_flexible env p2 then
     instantiate_flexible env p2 (TyOpen p1)
-<<<<<<< HEAD
-=======
   else if is_flexible env p1 then
     instantiate_flexible env p1 (TyOpen p2)
->>>>>>> a0472ada
   else
    (* We need to first merge the environment, otherwise this will go into an
      * infinite loop when hitting the TySingletons... *)
