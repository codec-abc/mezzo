--- conflicted
+++ resolved
@@ -754,16 +754,11 @@
 
   (** Trivial case. *)
   | _, _ when equal env t1 t2 ->
-<<<<<<< HEAD
       try_proof_root "Equal" (qed env)
-=======
-      Log.debug ~level:5 "↳ fast-path";
-      Some env
   (* TEMPORARY could we get rid of this fast path? 1- it may be inefficient
      2- it may be the only place in the code where we are comparing two types
      for syntactic equality 3- by removing it, we will be able to discover if
      some structural rules are missing below. *)
->>>>>>> fa6492c3
 
   (** Easy cases involving flexible variables *)
   | TyOpen v1, _ when is_flexible env v1 ->
@@ -784,29 +779,25 @@
       Log.error "Constraints should've been processed when this permission was added"
 
   | TyImply (c, t1), t2 ->
-<<<<<<< HEAD
       try_proof_root "Imply-L-Is-Constraints-R" begin
-        sub_type env t1 (TyAnd (c, t2)) >>=
-        qed
-      end
-=======
-      (* If the constraint [c] happens to hold in the current environment, then
-	 [c => t1] is equivalent to [t1], and we can continue with the subtraction
-	 [t1 - t2]. *)
-      sub_constraint env c >>= fun env ->
-      sub_type env t1 t2
-      (* The previous version of the code:
-         sub_type env t1 (TyAnd (c, t2))
-	 is unsound, because [c => t1] does not imply [t1]. *)
-
-      (* TEMPORARY due to the presence of flexible variables, maybe it would be
-	 better to first compute [t1 - t2] and then check that [c] holds. Can
-	 this be written like this?
-      sub_type env t1 t2 >> fun env ->
-      sub_constraint env c
-      One must be careful: [t1] can be used to justify [t2], but must not be
-      used to justify [c]. *)
->>>>>>> fa6492c3
+        (* If the constraint [c] happens to hold in the current environment, then
+           [c => t1] is equivalent to [t1], and we can continue with the subtraction
+           [t1 - t2]. *)
+        sub_constraint env c >>= fun env ->
+        sub_type env t1 t2 >>=
+        qed
+        (* The previous version of the code:
+           sub_type env t1 (TyAnd (c, t2))
+           is unsound, because [c => t1] does not imply [t1]. *)
+
+        (* TEMPORARY due to the presence of flexible variables, maybe it would be
+           better to first compute [t1 - t2] and then check that [c] holds. Can
+           this be written like this?
+        sub_type env t1 t2 >> fun env ->
+        sub_constraint env c
+        One must be careful: [t1] can be used to justify [t2], but must not be
+        used to justify [c]. *)
+      end
 
   | _, TyAnd (c, t2) ->
       try_proof_root "And-R" begin
@@ -820,19 +811,14 @@
       end
 
   | t1, TyImply (c, t2) ->
-<<<<<<< HEAD
       try_proof_root "Imply-R" begin
         let env = FactInference.assume env c in
         sub_type env t1 t2 >>=
-        qed
-      end
-=======
-      let env = FactInference.assume env c in
-      sub_type env t1 t2
-      (* TEMPORARY this rule seems unsound: assuming [c] while proving
-	 [t2] is fine, but [c] should not *remain* assumed afterwards.
-	 See tests/tyand05.mz. *)
->>>>>>> fa6492c3
+        (* TEMPORARY this rule seems unsound: assuming [c] while proving
+           [t2] is fine, but [c] should not *remain* assumed afterwards.
+           See tests/tyand05.mz. *)
+        qed
+      end
 
   (** Higher priority for binding rigid = universal quantifiers. *)
 
@@ -874,49 +860,11 @@
 
   | TyTuple components1, TyTuple components2
     when List.length components1 = List.length components2 ->
-<<<<<<< HEAD
-      try_proof_root "Tuple" begin
-        premises env (List.map2 (fun t1 t2 -> fun env ->
-=======
     (* TEMPORARY the above [when] clause is sound, but when the two lengths
        do NOT match, we could issue a good error message; for now, we are
        missing this opportunity. *)
-      List.fold_left2 (fun env t1 t2 ->
-        env >>= fun env ->
-        match t1, t2 with
-        | TySingleton (TyOpen p1), TySingleton (TyOpen p2) when is_flexible env p2 ->
-            (* This is a fast-path that creates less debug output and makes
-             * things easier to understand when reading traces. *)
-            merge_left env p1 p2
-        | TySingleton (TyOpen p1), _ ->
-            (* “=x - τ” can always be rephrased as “take τ from the list of
-             * available permissions for x” by replacing “τ” with
-             * “∃x'.(=x'|x' @ τ)” and instantiating “x'” with “x”. *)
-            sub env p1 t2
-        | _ ->
-            sub_type_with_unfolding env t1 t2
-      ) (Some env) components1 components2
-
-  | TyConcreteUnfolded (datacon1, fields1, clause1), TyConcreteUnfolded (datacon2, fields2, clause2)
-    when List.length fields1 = List.length fields2 ->
-    (* TEMPORARY why compare the lengths? *)
-      if resolved_datacons_equal env datacon1 datacon2 then
-        sub_type env clause1 clause2 >>= fun env ->
-        List.fold_left2 (fun env f1 f2 ->
-          env >>= fun env ->
-          let t1, t2 =
-            match f1, f2 with
-            | FieldValue (name1, t1), FieldValue (name2, t2) ->
-                Log.check (Field.equal name1 name2) "Not in order?";
-                t1, t2
-            | _ ->
-                Log.error "The type we're trying to extract should've been \
-                  cleaned first."
-          in
-          (* This is the same logic as the [TyTuple] case above, scroll up for
-           * comments and detailed explanations as to why these rules are
-           * correct. *)
->>>>>>> fa6492c3
+      try_proof_root "Tuple" begin
+        premises env (List.map2 (fun t1 t2 -> fun env ->
           match t1, t2 with
           | TySingleton (TyOpen p1), TySingleton (TyOpen p2) when is_flexible env p2 ->
               (* This is a fast-path that creates less debug output and makes
