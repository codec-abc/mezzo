--- conflicted
+++ resolved
@@ -671,62 +671,31 @@
         if FactInference.is_duplicable env t_x then
           env
         else
-<<<<<<< HEAD
           set_permissions env var remaining
       )
 
 
-
-and sub_constraints (env: env) (constraints: duplicity_constraint list): result =
-  try_proof env (JSubConstraints constraints) "Constraints" begin
-    premises env (List.map (fun (f, t) ->
-      fun env ->
-        try_proof env (JSubConstraint (f, t)) "Constraint" begin
-          let f = fact_of_flag f in
-          (* [t] can be any type; for instance, if we have
-           *  f @ [a] (duplicable a) ⇒ ...
-           * then, when "f" is instantiated, "a" will be replaced by anything...
-           *)
-          let f' = FactInference.analyze_type env t in
-          let is_ok = fact_leq f' f in
-          Log.debug "fact [is_ok=%b] for %a: %a"
-            is_ok
-            TypePrinter.ptype (env, t) TypePrinter.pfact f';
-          (* [f] demands, for instance, that [p] be exclusive *)
-          if is_ok then
-            qed env
-          else
-            fail
-        end
-    ) constraints)
+and sub_constraint env c : result =
+  let mode, t = c in
+  try_proof env (JSubConstraint c) "Constraints" begin
+    (* [t] can be any type; for instance, if we have
+     *  f @ [a] (duplicable a) ⇒ ...
+     * then, when "f" is instantiated, "a" will be replaced by anything...
+     *)
+    let is_ok = FactInference.has_mode mode env t in
+    Log.debug "fact [is_ok=%b] for %a: %a"
+      is_ok
+      TypePrinter.ptype (env, t) TypePrinter.pfact (FactInference.analyze_type env t);
+    if is_ok then
+      qed env
+    else
+      fail
   end
-=======
-          Some (set_permissions env var remaining)
-    | None ->
-        None
-
-
-
-and sub_constraint env (mode, t) : env option =
-  (* [t] can be any type; for instance, if we have
-   *  f @ [a] (duplicable a) ⇒ ...
-   * then, when "f" is instantiated, "a" will be replaced by anything...
-   *)
-  let is_ok = FactInference.has_mode mode env t in
-  Log.debug "fact [is_ok=%b] for %a: %a"
-    is_ok
-    TypePrinter.ptype (env, t) TypePrinter.pfact (FactInference.analyze_type env t);
-  if is_ok then
-    Some env
-  else
-    None
->>>>>>> ec87bf3e
-
-and sub_constraints env cs : env option =
-  List.fold_left (fun oenv c ->
-    oenv >>= fun env ->
+
+and sub_constraints env cs : state =
+  premises env (List.map (fun c -> fun env ->
     sub_constraint env c
-  ) (Some env) cs
+  ) cs)
 
 (** When comparing "list (a, b)" with "list (a*, b* )" you need to compare the
  * parameters, but for that, unfolding first is a good idea. This is one of the
@@ -797,47 +766,29 @@
   | TyAnd _, _ ->
       Log.error "Constraints should've been processed when this permission was added"
 
-<<<<<<< HEAD
-  | TyImply (constraints, t1), t2 ->
+  | TyImply (c, t1), t2 ->
       try_proof_root "Imply-L-Is-Constraints-R" begin
-        sub_type env t1 (TyAnd (constraints, t2)) >>=
-        qed
-      end
-
-  | _, TyAnd (constraints, t2) ->
+        sub_type env t1 (TyAnd (c, t2)) >>=
+        qed
+      end
+
+  | _, TyAnd (c, t2) ->
       try_proof_root "And-R" begin
         (* First do the subtraction, because the constraint may be "duplicable α"
          * with "α" being flexible. *)
         sub_type env t1 t2 >>= fun env ->
         (* And then, hoping that α has been instantiated, check that it satisfies
          * the constraint. *)
-        sub_constraints env constraints >>=
-        qed
-      end
-
-  | t1, TyImply (constraints, t2) ->
+        sub_constraint env c >>=
+        qed
+      end
+
+  | t1, TyImply (c, t2) ->
       try_proof_root "Imply-R" begin
-        let env = add_constraints env constraints in
+        let env = FactInference.assume env c in
         sub_type env t1 t2 >>=
         qed
       end
-=======
-  | TyImply (c, t1), t2 ->
-      sub_type env t1 (TyAnd (c, t2))
-
-  | _, TyAnd (c, t2) ->
-      (* First do the subtraction, because the constraint may be "duplicable α"
-       * with "α" being flexible. *)
-      sub_type env t1 t2 >>= fun env ->
-      (* And then, hoping that α has been instantiated, check that it satisfies
-       * the constraint. *)
-      sub_constraint env c
-
-  | t1, TyImply (c, t2) ->
-      let env = FactInference.assume env c in
-      sub_type env t1 t2
->>>>>>> ec87bf3e
-
 
   (** Higher priority for binding rigid = universal quantifiers. *)
 
@@ -1003,7 +954,6 @@
       end
 
   | TyArrow (t1, t2), TyArrow (t'1, t'2) ->
-<<<<<<< HEAD
       try_proof_root "Arrow" begin
         (* This rule basically amounts to performing an η-expansion on function
          * types. Therefore, we strip the environment of its duplicable parts and
@@ -1011,25 +961,11 @@
 
         (* 1) Check facts as late as possible (the instantiation of a flexible
          * variables may happen only in "t2 - t'2"). *)
-        let env, t1, constraints = match t1 with
-          | TyAnd (constraints, t1) ->
-              env, t1, constraints
-          | _ ->
-              env, t1, []
-        in
+        let constraints, t1 = Hoist.extract_constraints env (Hoist.hoist env t1) in
 
         (* We perform implicit eta-expansion, so again, non-linear context (we're
          * under an arrow). *)
         let sub_env = keep_only_duplicable env in
-=======
-      (* This rule basically amounts to performing an η-expansion on function
-       * types. Therefore, we strip the environment of its duplicable parts and
-       * keep only the instanciations when returning the final result. *)
-
-      (* 1) Check facts as late as possible (the instantiation of a flexible
-       * variables may happen only in "t2 - t'2"). *)
-      let constraints, t1 = Hoist.extract_constraints env (Hoist.hoist env t1) in
->>>>>>> ec87bf3e
 
         (* 2) Let us compare the domains... *)
         Log.debug ~level:4 "%sArrow / Arrow, left%s"
@@ -1047,17 +983,11 @@
         Log.debug ~level:4 "%sArrow / Arrow, facts%s"
           Bash.colors.Bash.red
           Bash.colors.Bash.default;
-        sub_constraints sub_env constraints >>= fun sub_env ->
-
-        (* 4) We have successfully compared these function types. Just return the
-         * "restored" sub_environment, that is, the sub_environment with the exact same
-         * set of original permissions, except that the unifications that took
-         * place are now retained. *)
+        sub_constraints sub_env constraints >>~ fun sub_env ->
+
         Log.debug ~level:4 "%sArrow / End -- adding back permissions%s"
           Bash.colors.Bash.red
           Bash.colors.Bash.default;
-
-        qed sub_env >>~ fun sub_env ->
         import_flex_instanciations env sub_env
       end
 
